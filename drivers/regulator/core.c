--- conflicted
+++ resolved
@@ -1359,11 +1359,7 @@
 		goto found;
 	/* Don't log an error when called from regulator_get_optional() */
 	} else if (!have_full_constraints() || exclusive) {
-<<<<<<< HEAD
-		dev_err(dev, "dummy supplies not allowed\n");
-=======
 		dev_warn(dev, "dummy supplies not allowed\n");
->>>>>>> e3703f8c
 	}
 
 	mutex_unlock(&regulator_list_mutex);
