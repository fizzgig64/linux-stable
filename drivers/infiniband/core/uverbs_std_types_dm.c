--- conflicted
+++ resolved
@@ -45,11 +45,7 @@
 	if (ret)
 		return ret;
 
-<<<<<<< HEAD
-	return dm->device->ops.dealloc_dm(dm);
-=======
 	return dm->device->ops.dealloc_dm(dm, attrs);
->>>>>>> 0ecfebd2
 }
 
 static int UVERBS_HANDLER(UVERBS_METHOD_DM_ALLOC)(
@@ -76,11 +72,7 @@
 	if (ret)
 		return ret;
 
-<<<<<<< HEAD
-	dm = ib_dev->ops.alloc_dm(ib_dev, uobj->context, &attr, attrs);
-=======
 	dm = ib_dev->ops.alloc_dm(ib_dev, attrs->context, &attr, attrs);
->>>>>>> 0ecfebd2
 	if (IS_ERR(dm))
 		return PTR_ERR(dm);
 
