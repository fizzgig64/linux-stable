--- conflicted
+++ resolved
@@ -841,12 +841,6 @@
 #define EU_PERF_CNTL4	    _MMIO(0xe45c)
 #define EU_PERF_CNTL5	    _MMIO(0xe55c)
 #define EU_PERF_CNTL6	    _MMIO(0xe65c)
-<<<<<<< HEAD
-
-#define GDT_CHICKEN_BITS    _MMIO(0x9840)
-#define GT_NOA_ENABLE	    0x00000080
-=======
->>>>>>> bb176f67
 
 /*
  * OA Boolean state
@@ -6922,9 +6916,6 @@
 #define  GLK_CL1_PWR_DOWN	(1 << 11)
 #define  GLK_CL0_PWR_DOWN	(1 << 10)
 
-#define CHICKEN_MISC_2		_MMIO(0x42084)
-#define  COMP_PWR_DOWN		(1 << 23)
-
 #define _CHICKEN_PIPESL_1_A	0x420b0
 #define _CHICKEN_PIPESL_1_B	0x420b4
 #define  HSW_FBCQ_DIS			(1 << 22)
@@ -8239,17 +8230,10 @@
 };
 
 #define SKL_FUSE_STATUS				_MMIO(0x42000)
-<<<<<<< HEAD
-#define  SKL_FUSE_DOWNLOAD_STATUS              (1<<31)
-#define  SKL_FUSE_PG0_DIST_STATUS              (1<<27)
-#define  SKL_FUSE_PG1_DIST_STATUS              (1<<26)
-#define  SKL_FUSE_PG2_DIST_STATUS              (1<<25)
-=======
 #define  SKL_FUSE_DOWNLOAD_STATUS		(1<<31)
 /* PG0 (HW control->no power well ID), PG1..PG2 (SKL_DISP_PW1..SKL_DISP_PW2) */
 #define  SKL_PW_TO_PG(pw)			((pw) - SKL_DISP_PW_1 + SKL_PG1)
 #define  SKL_FUSE_PG_DIST_STATUS(pg)		(1 << (27 - (pg)))
->>>>>>> bb176f67
 
 /* Per-pipe DDI Function Control */
 #define _TRANS_DDI_FUNC_CTL_A		0x60400
@@ -8591,10 +8575,7 @@
 #define  DPLL_CFGCR0_LINK_RATE_3240	(6 << 25)
 #define  DPLL_CFGCR0_LINK_RATE_4050	(7 << 25)
 #define  DPLL_CFGCR0_DCO_FRACTION_MASK	(0x7fff << 10)
-<<<<<<< HEAD
-=======
 #define  DPLL_CFGCR0_DCO_FRAC_SHIFT	(10)
->>>>>>> bb176f67
 #define  DPLL_CFGCR0_DCO_FRACTION(x)	((x) << 10)
 #define  DPLL_CFGCR0_DCO_INTEGER_MASK	(0x3ff)
 #define CNL_DPLL_CFGCR0(pll)		_MMIO_PLL(pll, _CNL_DPLL0_CFGCR0, _CNL_DPLL1_CFGCR0)
@@ -8602,10 +8583,7 @@
 #define _CNL_DPLL0_CFGCR1		0x6C004
 #define _CNL_DPLL1_CFGCR1		0x6C084
 #define  DPLL_CFGCR1_QDIV_RATIO_MASK	(0xff << 10)
-<<<<<<< HEAD
-=======
 #define  DPLL_CFGCR1_QDIV_RATIO_SHIFT	(10)
->>>>>>> bb176f67
 #define  DPLL_CFGCR1_QDIV_RATIO(x)	((x) << 10)
 #define  DPLL_CFGCR1_QDIV_MODE(x)	((x) << 9)
 #define  DPLL_CFGCR1_KDIV_MASK		(7 << 6)
