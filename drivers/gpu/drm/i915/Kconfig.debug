--- conflicted
+++ resolved
@@ -18,30 +18,16 @@
 	  If in doubt, say "N".
 
 config DRM_I915_DEBUG
-<<<<<<< HEAD
-        bool "Enable additional driver debugging"
-        depends on DRM_I915
-        select DEBUG_FS
-        select PREEMPT_COUNT
-        select I2C_CHARDEV
-        select STACKDEPOT
-        select DRM_DP_AUX_CHARDEV
-        select X86_MSR # used by igt/pm_rpm
-        select DRM_VGEM # used by igt/prime_vgem (dmabuf interop checks)
-        select DRM_DEBUG_MM if DRM=y
-=======
 	bool "Enable additional driver debugging"
 	depends on DRM_I915
 	select DEBUG_FS
 	select PREEMPT_COUNT
-	select REFCOUNT_FULL
 	select I2C_CHARDEV
 	select STACKDEPOT
 	select DRM_DP_AUX_CHARDEV
 	select X86_MSR # used by igt/pm_rpm
 	select DRM_VGEM # used by igt/prime_vgem (dmabuf interop checks)
 	select DRM_DEBUG_MM if DRM=y
->>>>>>> acc61b89
 	select DRM_DEBUG_SELFTEST
 	select DMABUF_SELFTESTS
 	select SW_SYNC # signaling validation framework (igt/syncobj*)
