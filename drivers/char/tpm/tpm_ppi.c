--- conflicted
+++ resolved
@@ -109,30 +109,16 @@
 	 * is updated with function index from SUBREQ to SUBREQ2 since PPI
 	 * version 1.1
 	 */
-<<<<<<< HEAD
-	if (strcmp(version, "1.1") < 0)
-		params[2].integer.value = TPM_PPI_FN_SUBREQ;
-	else
-		params[2].integer.value = TPM_PPI_FN_SUBREQ2;
-=======
 	if (acpi_check_dsm(tpm_ppi_handle, tpm_ppi_uuid, TPM_PPI_REVISION_ID,
 			   1 << TPM_PPI_FN_SUBREQ2))
 		func = TPM_PPI_FN_SUBREQ2;
 
->>>>>>> 77440647
 	/*
 	 * PPI spec defines params[3].type as ACPI_TYPE_PACKAGE. Some BIOS
 	 * accept buffer/string/integer type, but some BIOS accept buffer/
 	 * string/package type. For PPI version 1.0 and 1.1, use buffer type
 	 * for compatibility, and use package type since 1.2 according to spec.
 	 */
-<<<<<<< HEAD
-	if (strcmp(version, "1.2") < 0) {
-		params[3].type = ACPI_TYPE_BUFFER;
-		params[3].buffer.length = sizeof(req);
-		sscanf(buf, "%d", &req);
-		params[3].buffer.pointer = (char *)&req;
-=======
 	if (strcmp(tpm_ppi_version, "1.2") < 0) {
 		if (sscanf(buf, "%d", &req) != 1)
 			return -EINVAL;
@@ -148,7 +134,6 @@
 	obj = tpm_eval_dsm(func, ACPI_TYPE_INTEGER, &argv4);
 	if (!obj) {
 		return -ENXIO;
->>>>>>> 77440647
 	} else {
 		ret = obj->integer.value;
 		ACPI_FREE(obj);
@@ -186,12 +171,6 @@
 	 * (e.g. Capella with PPI 1.0) need integer/string/buffer type, so for
 	 * compatibility, define params[3].type as buffer, if PPI version < 1.2
 	 */
-<<<<<<< HEAD
-	if (strcmp(version, "1.2") < 0) {
-		params[3].type = ACPI_TYPE_BUFFER;
-		params[3].buffer.length =  0;
-		params[3].buffer.pointer = NULL;
-=======
 	if (strcmp(tpm_ppi_version, "1.2") < 0)
 		obj = &tmp;
 	obj = tpm_eval_dsm(TPM_PPI_FN_GETACT, ACPI_TYPE_INTEGER, obj);
@@ -200,7 +179,6 @@
 	} else {
 		ret = obj->integer.value;
 		ACPI_FREE(obj);
->>>>>>> 77440647
 	}
 
 	if (ret < ARRAY_SIZE(info) - 1)
@@ -286,23 +264,8 @@
 		"User not required",
 	};
 
-<<<<<<< HEAD
-	status = acpi_evaluate_object_typed(handle, "_DSM", &input, &output,
-					 ACPI_TYPE_STRING);
-	if (ACPI_FAILURE(status))
-		return -ENOMEM;
-
-	strlcpy(version,
-		((union acpi_object *)output.pointer)->string.pointer,
-		PPI_VERSION_LEN + 1);
-	kfree(output.pointer);
-	output.length = ACPI_ALLOCATE_BUFFER;
-	output.pointer = NULL;
-	if (strcmp(version, "1.2") < 0)
-=======
 	if (!acpi_check_dsm(tpm_ppi_handle, tpm_ppi_uuid, TPM_PPI_REVISION_ID,
 			    1 << TPM_PPI_FN_GETOPR))
->>>>>>> 77440647
 		return -EPERM;
 
 	tmp.integer.type = ACPI_TYPE_INTEGER;
