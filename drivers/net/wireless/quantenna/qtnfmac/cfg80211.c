--- conflicted
+++ resolved
@@ -595,17 +595,6 @@
 	return ret;
 }
 
-<<<<<<< HEAD
-static void qtnf_scan_timeout(struct timer_list *t)
-{
-	struct qtnf_wmac *mac = from_timer(mac, t, scan_timeout);
-
-	pr_warn("mac%d scan timed out\n", mac->macid);
-	qtnf_scan_done(mac, true);
-}
-
-=======
->>>>>>> 661e50bc
 static int
 qtnf_scan(struct wiphy *wiphy, struct cfg80211_scan_request *request)
 {
@@ -621,14 +610,8 @@
 		return -EFAULT;
 	}
 
-<<<<<<< HEAD
-	mac->scan_timeout.function = qtnf_scan_timeout;
-	mod_timer(&mac->scan_timeout,
-		  jiffies + QTNF_SCAN_TIMEOUT_SEC * HZ);
-=======
 	queue_delayed_work(mac->bus->workqueue, &mac->scan_timeout,
 			   QTNF_SCAN_TIMEOUT_SEC * HZ);
->>>>>>> 661e50bc
 
 	return 0;
 }
@@ -788,12 +771,8 @@
 	}
 
 	if (!cfg80211_chandef_valid(chandef)) {
-<<<<<<< HEAD
-		pr_err("%s: bad chan freq1=%u freq2=%u bw=%u\n", ndev->name,
-=======
 		pr_err("%s: bad channel freq=%u cf1=%u cf2=%u bw=%u\n",
 		       ndev->name, chandef->chan->center_freq,
->>>>>>> 661e50bc
 		       chandef->center_freq1, chandef->center_freq2,
 		       chandef->width);
 		ret = -ENODATA;
@@ -977,17 +956,6 @@
 		return -EFAULT;
 	}
 
-<<<<<<< HEAD
-	iface_comb = kzalloc(sizeof(*iface_comb), GFP_KERNEL);
-	if (!iface_comb)
-		return -ENOMEM;
-
-	ret = qtnf_wiphy_setup_if_comb(wiphy, iface_comb, &mac->macinfo);
-	if (ret)
-		goto out;
-
-=======
->>>>>>> 661e50bc
 	wiphy->frag_threshold = mac->macinfo.frag_thr;
 	wiphy->rts_threshold = mac->macinfo.rts_thr;
 	wiphy->retry_short = mac->macinfo.sretry_limit;
