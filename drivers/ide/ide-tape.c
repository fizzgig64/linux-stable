/*
 * IDE ATAPI streaming tape driver.
 *
 * Copyright (C) 1995-1999  Gadi Oxman <gadio@netvision.net.il>
 * Copyright (C) 2003-2005  Bartlomiej Zolnierkiewicz
 *
 * This driver was constructed as a student project in the software laboratory
 * of the faculty of electrical engineering in the Technion - Israel's
 * Institute Of Technology, with the guide of Avner Lottem and Dr. Ilana David.
 *
 * It is hereby placed under the terms of the GNU general public license.
 * (See linux/COPYING).
 *
 * For a historical changelog see
 * Documentation/ide/ChangeLog.ide-tape.1995-2002
 */

#define DRV_NAME "ide-tape"

#define IDETAPE_VERSION "1.20"

#include <linux/module.h>
#include <linux/types.h>
#include <linux/string.h>
#include <linux/kernel.h>
#include <linux/delay.h>
#include <linux/timer.h>
#include <linux/mm.h>
#include <linux/interrupt.h>
#include <linux/jiffies.h>
#include <linux/major.h>
#include <linux/errno.h>
#include <linux/genhd.h>
#include <linux/slab.h>
#include <linux/pci.h>
#include <linux/ide.h>
#include <linux/smp_lock.h>
#include <linux/completion.h>
#include <linux/bitops.h>
#include <linux/mutex.h>
#include <scsi/scsi.h>

#include <asm/byteorder.h>
#include <linux/irq.h>
#include <linux/uaccess.h>
#include <linux/io.h>
#include <asm/unaligned.h>
#include <linux/mtio.h>

enum {
	/* output errors only */
	DBG_ERR =		(1 << 0),
	/* output all sense key/asc */
	DBG_SENSE =		(1 << 1),
	/* info regarding all chrdev-related procedures */
	DBG_CHRDEV =		(1 << 2),
	/* all remaining procedures */
	DBG_PROCS =		(1 << 3),
};

/* define to see debug info */
#define IDETAPE_DEBUG_LOG		0

#if IDETAPE_DEBUG_LOG
#define debug_log(lvl, fmt, args...)			\
{							\
	if (tape->debug_mask & lvl)			\
	printk(KERN_INFO "ide-tape: " fmt, ## args);	\
}
#else
#define debug_log(lvl, fmt, args...) do {} while (0)
#endif

/**************************** Tunable parameters *****************************/
/*
 * After each failed packet command we issue a request sense command and retry
 * the packet command IDETAPE_MAX_PC_RETRIES times.
 *
 * Setting IDETAPE_MAX_PC_RETRIES to 0 will disable retries.
 */
#define IDETAPE_MAX_PC_RETRIES		3

/*
 * The following parameter is used to select the point in the internal tape fifo
 * in which we will start to refill the buffer. Decreasing the following
 * parameter will improve the system's latency and interactive response, while
 * using a high value might improve system throughput.
 */
#define IDETAPE_FIFO_THRESHOLD		2

/*
 * DSC polling parameters.
 *
 * Polling for DSC (a single bit in the status register) is a very important
 * function in ide-tape. There are two cases in which we poll for DSC:
 *
 * 1. Before a read/write packet command, to ensure that we can transfer data
 * from/to the tape's data buffers, without causing an actual media access.
 * In case the tape is not ready yet, we take out our request from the device
 * request queue, so that ide.c could service requests from the other device
 * on the same interface in the meantime.
 *
 * 2. After the successful initialization of a "media access packet command",
 * which is a command that can take a long time to complete (the interval can
 * range from several seconds to even an hour). Again, we postpone our request
 * in the middle to free the bus for the other device. The polling frequency
 * here should be lower than the read/write frequency since those media access
 * commands are slow. We start from a "fast" frequency - IDETAPE_DSC_MA_FAST
 * (1 second), and if we don't receive DSC after IDETAPE_DSC_MA_THRESHOLD
 * (5 min), we switch it to a lower frequency - IDETAPE_DSC_MA_SLOW (1 min).
 *
 * We also set a timeout for the timer, in case something goes wrong. The
 * timeout should be longer then the maximum execution time of a tape operation.
 */

/* DSC timings. */
#define IDETAPE_DSC_RW_MIN		5*HZ/100	/* 50 msec */
#define IDETAPE_DSC_RW_MAX		40*HZ/100	/* 400 msec */
#define IDETAPE_DSC_RW_TIMEOUT		2*60*HZ		/* 2 minutes */
#define IDETAPE_DSC_MA_FAST		2*HZ		/* 2 seconds */
#define IDETAPE_DSC_MA_THRESHOLD	5*60*HZ		/* 5 minutes */
#define IDETAPE_DSC_MA_SLOW		30*HZ		/* 30 seconds */
#define IDETAPE_DSC_MA_TIMEOUT		2*60*60*HZ	/* 2 hours */

/*************************** End of tunable parameters ***********************/

/* tape directions */
enum {
	IDETAPE_DIR_NONE  = (1 << 0),
	IDETAPE_DIR_READ  = (1 << 1),
	IDETAPE_DIR_WRITE = (1 << 2),
};

/* Tape door status */
#define DOOR_UNLOCKED			0
#define DOOR_LOCKED			1
#define DOOR_EXPLICITLY_LOCKED		2

/* Some defines for the SPACE command */
#define IDETAPE_SPACE_OVER_FILEMARK	1
#define IDETAPE_SPACE_TO_EOD		3

/* Some defines for the LOAD UNLOAD command */
#define IDETAPE_LU_LOAD_MASK		1
#define IDETAPE_LU_RETENSION_MASK	2
#define IDETAPE_LU_EOT_MASK		4

/* Structures related to the SELECT SENSE / MODE SENSE packet commands. */
#define IDETAPE_BLOCK_DESCRIPTOR	0
#define IDETAPE_CAPABILITIES_PAGE	0x2a

/*
 * Most of our global data which we need to save even as we leave the driver due
 * to an interrupt or a timer event is stored in the struct defined below.
 */
typedef struct ide_tape_obj {
	ide_drive_t		*drive;
	struct ide_driver	*driver;
	struct gendisk		*disk;
	struct device		dev;

	/* used by REQ_IDETAPE_{READ,WRITE} requests */
	struct ide_atapi_pc queued_pc;

	/*
	 * DSC polling variables.
	 *
	 * While polling for DSC we use postponed_rq to postpone the current
	 * request so that ide.c will be able to service pending requests on the
	 * other device. Note that at most we will have only one DSC (usually
	 * data transfer) request in the device request queue.
	 */
	struct request *postponed_rq;
	/* The time in which we started polling for DSC */
	unsigned long dsc_polling_start;
	/* Timer used to poll for dsc */
	struct timer_list dsc_timer;
	/* Read/Write dsc polling frequency */
	unsigned long best_dsc_rw_freq;
	unsigned long dsc_poll_freq;
	unsigned long dsc_timeout;

	/* Read position information */
	u8 partition;
	/* Current block */
	unsigned int first_frame;

	/* Last error information */
	u8 sense_key, asc, ascq;

	/* Character device operation */
	unsigned int minor;
	/* device name */
	char name[4];
	/* Current character device data transfer direction */
	u8 chrdev_dir;

	/* tape block size, usually 512 or 1024 bytes */
	unsigned short blk_size;
	int user_bs_factor;

	/* Copy of the tape's Capabilities and Mechanical Page */
	u8 caps[20];

	/*
	 * Active data transfer request parameters.
	 *
	 * At most, there is only one ide-tape originated data transfer request
	 * in the device request queue. This allows ide.c to easily service
	 * requests from the other device when we postpone our active request.
	 */

	/* Data buffer size chosen based on the tape's recommendation */
	int buffer_size;
	/* Staging buffer of buffer_size bytes */
	void *buf;
	/* The read/write cursor */
	void *cur;
	/* The number of valid bytes in buf */
	size_t valid;

	/* Measures average tape speed */
	unsigned long avg_time;
	int avg_size;
	int avg_speed;

	/* the door is currently locked */
	int door_locked;
	/* the tape hardware is write protected */
	char drv_write_prot;
	/* the tape is write protected (hardware or opened as read-only) */
	char write_prot;

	u32 debug_mask;
} idetape_tape_t;

static DEFINE_MUTEX(idetape_ref_mutex);

static struct class *idetape_sysfs_class;

static void ide_tape_release(struct device *);

static struct ide_tape_obj *ide_tape_get(struct gendisk *disk)
{
	struct ide_tape_obj *tape = NULL;

	mutex_lock(&idetape_ref_mutex);
	tape = ide_drv_g(disk, ide_tape_obj);
	if (tape) {
		if (ide_device_get(tape->drive))
			tape = NULL;
		else
			get_device(&tape->dev);
	}
	mutex_unlock(&idetape_ref_mutex);
	return tape;
}

static void ide_tape_put(struct ide_tape_obj *tape)
{
	ide_drive_t *drive = tape->drive;

	mutex_lock(&idetape_ref_mutex);
	put_device(&tape->dev);
	ide_device_put(drive);
	mutex_unlock(&idetape_ref_mutex);
}

/*
 * The variables below are used for the character device interface. Additional
 * state variables are defined in our ide_drive_t structure.
 */
static struct ide_tape_obj *idetape_devs[MAX_HWIFS * MAX_DRIVES];

static struct ide_tape_obj *ide_tape_chrdev_get(unsigned int i)
{
	struct ide_tape_obj *tape = NULL;

	mutex_lock(&idetape_ref_mutex);
	tape = idetape_devs[i];
	if (tape)
		get_device(&tape->dev);
	mutex_unlock(&idetape_ref_mutex);
	return tape;
}

/*
 * called on each failed packet command retry to analyze the request sense. We
 * currently do not utilize this information.
 */
static void idetape_analyze_error(ide_drive_t *drive, u8 *sense)
{
	idetape_tape_t *tape = drive->driver_data;
	struct ide_atapi_pc *pc = drive->failed_pc;

	tape->sense_key = sense[2] & 0xF;
	tape->asc       = sense[12];
	tape->ascq      = sense[13];

	debug_log(DBG_ERR, "pc = %x, sense key = %x, asc = %x, ascq = %x\n",
		 pc->c[0], tape->sense_key, tape->asc, tape->ascq);

	/* Correct pc->xferred by asking the tape.	 */
	if (pc->flags & PC_FLAG_DMA_ERROR)
		pc->xferred = pc->req_xfer -
			tape->blk_size *
			get_unaligned_be32(&sense[3]);

	/*
	 * If error was the result of a zero-length read or write command,
	 * with sense key=5, asc=0x22, ascq=0, let it slide.  Some drives
	 * (i.e. Seagate STT3401A Travan) don't support 0-length read/writes.
	 */
	if ((pc->c[0] == READ_6 || pc->c[0] == WRITE_6)
	    /* length == 0 */
	    && pc->c[4] == 0 && pc->c[3] == 0 && pc->c[2] == 0) {
		if (tape->sense_key == 5) {
			/* don't report an error, everything's ok */
			pc->error = 0;
			/* don't retry read/write */
			pc->flags |= PC_FLAG_ABORT;
		}
	}
	if (pc->c[0] == READ_6 && (sense[2] & 0x80)) {
		pc->error = IDE_DRV_ERROR_FILEMARK;
		pc->flags |= PC_FLAG_ABORT;
	}
	if (pc->c[0] == WRITE_6) {
		if ((sense[2] & 0x40) || (tape->sense_key == 0xd
		     && tape->asc == 0x0 && tape->ascq == 0x2)) {
			pc->error = IDE_DRV_ERROR_EOD;
			pc->flags |= PC_FLAG_ABORT;
		}
	}
	if (pc->c[0] == READ_6 || pc->c[0] == WRITE_6) {
		if (tape->sense_key == 8) {
			pc->error = IDE_DRV_ERROR_EOD;
			pc->flags |= PC_FLAG_ABORT;
		}
		if (!(pc->flags & PC_FLAG_ABORT) &&
		    pc->xferred)
			pc->retries = IDETAPE_MAX_PC_RETRIES + 1;
	}
}

static void ide_tape_handle_dsc(ide_drive_t *);

static int ide_tape_callback(ide_drive_t *drive, int dsc)
{
	idetape_tape_t *tape = drive->driver_data;
	struct ide_atapi_pc *pc = drive->pc;
	struct request *rq = drive->hwif->rq;
	int uptodate = pc->error ? 0 : 1;
	int err = uptodate ? 0 : IDE_DRV_ERROR_GENERAL;

	debug_log(DBG_PROCS, "Enter %s\n", __func__);

	if (dsc)
		ide_tape_handle_dsc(drive);

	if (drive->failed_pc == pc)
		drive->failed_pc = NULL;

	if (pc->c[0] == REQUEST_SENSE) {
		if (uptodate)
			idetape_analyze_error(drive, pc->buf);
		else
			printk(KERN_ERR "ide-tape: Error in REQUEST SENSE "
					"itself - Aborting request!\n");
	} else if (pc->c[0] == READ_6 || pc->c[0] == WRITE_6) {
		int blocks = pc->xferred / tape->blk_size;

		tape->avg_size += blocks * tape->blk_size;

		if (time_after_eq(jiffies, tape->avg_time + HZ)) {
			tape->avg_speed = tape->avg_size * HZ /
				(jiffies - tape->avg_time) / 1024;
			tape->avg_size = 0;
			tape->avg_time = jiffies;
		}

		tape->first_frame += blocks;
<<<<<<< HEAD
		rq->data_len -= blocks * tape->blk_size;
=======
		rq->resid_len -= blocks * tape->blk_size;
>>>>>>> b0fd271d

		if (pc->error) {
			uptodate = 0;
			err = pc->error;
		}
	} else if (pc->c[0] == READ_POSITION && uptodate) {
		u8 *readpos = pc->buf;

		debug_log(DBG_SENSE, "BOP - %s\n",
				(readpos[0] & 0x80) ? "Yes" : "No");
		debug_log(DBG_SENSE, "EOP - %s\n",
				(readpos[0] & 0x40) ? "Yes" : "No");

		if (readpos[0] & 0x4) {
			printk(KERN_INFO "ide-tape: Block location is unknown"
					 "to the tape\n");
			clear_bit(IDE_AFLAG_ADDRESS_VALID, &drive->atapi_flags);
			uptodate = 0;
			err = IDE_DRV_ERROR_GENERAL;
		} else {
			debug_log(DBG_SENSE, "Block Location - %u\n",
					be32_to_cpup((__be32 *)&readpos[4]));

			tape->partition = readpos[1];
			tape->first_frame = be32_to_cpup((__be32 *)&readpos[4]);
			set_bit(IDE_AFLAG_ADDRESS_VALID, &drive->atapi_flags);
		}
	}

	rq->errors = err;

	return uptodate;
}

/*
 * Postpone the current request so that ide.c will be able to service requests
 * from another device on the same port while we are polling for DSC.
 */
static void idetape_postpone_request(ide_drive_t *drive)
{
	idetape_tape_t *tape = drive->driver_data;

	debug_log(DBG_PROCS, "Enter %s\n", __func__);

	tape->postponed_rq = drive->hwif->rq;

	ide_stall_queue(drive, tape->dsc_poll_freq);
}

static void ide_tape_handle_dsc(ide_drive_t *drive)
{
	idetape_tape_t *tape = drive->driver_data;

	/* Media access command */
	tape->dsc_polling_start = jiffies;
	tape->dsc_poll_freq = IDETAPE_DSC_MA_FAST;
	tape->dsc_timeout = jiffies + IDETAPE_DSC_MA_TIMEOUT;
	/* Allow ide.c to handle other requests */
	idetape_postpone_request(drive);
}

/*
 * Packet Command Interface
 *
 * The current Packet Command is available in drive->pc, and will not change
 * until we finish handling it. Each packet command is associated with a
 * callback function that will be called when the command is finished.
 *
 * The handling will be done in three stages:
 *
 * 1. ide_tape_issue_pc will send the packet command to the drive, and will set
 * the interrupt handler to ide_pc_intr.
 *
 * 2. On each interrupt, ide_pc_intr will be called. This step will be
 * repeated until the device signals us that no more interrupts will be issued.
 *
 * 3. ATAPI Tape media access commands have immediate status with a delayed
 * process. In case of a successful initiation of a media access packet command,
 * the DSC bit will be set when the actual execution of the command is finished.
 * Since the tape drive will not issue an interrupt, we have to poll for this
 * event. In this case, we define the request as "low priority request" by
 * setting rq_status to IDETAPE_RQ_POSTPONED, set a timer to poll for DSC and
 * exit the driver.
 *
 * ide.c will then give higher priority to requests which originate from the
 * other device, until will change rq_status to RQ_ACTIVE.
 *
 * 4. When the packet command is finished, it will be checked for errors.
 *
 * 5. In case an error was found, we queue a request sense packet command in
 * front of the request queue and retry the operation up to
 * IDETAPE_MAX_PC_RETRIES times.
 *
 * 6. In case no error was found, or we decided to give up and not to retry
 * again, the callback function will be called and then we will handle the next
 * request.
 */

static ide_startstop_t ide_tape_issue_pc(ide_drive_t *drive,
					 struct ide_cmd *cmd,
					 struct ide_atapi_pc *pc)
{
	idetape_tape_t *tape = drive->driver_data;

	if (drive->failed_pc == NULL && pc->c[0] != REQUEST_SENSE)
		drive->failed_pc = pc;

	/* Set the current packet command */
	drive->pc = pc;

	if (pc->retries > IDETAPE_MAX_PC_RETRIES ||
		(pc->flags & PC_FLAG_ABORT)) {
		unsigned int done = blk_rq_bytes(drive->hwif->rq);

		/*
		 * We will "abort" retrying a packet command in case legitimate
		 * error code was received (crossing a filemark, or end of the
		 * media, for example).
		 */
		if (!(pc->flags & PC_FLAG_ABORT)) {
			if (!(pc->c[0] == TEST_UNIT_READY &&
			      tape->sense_key == 2 && tape->asc == 4 &&
			     (tape->ascq == 1 || tape->ascq == 8))) {
				printk(KERN_ERR "ide-tape: %s: I/O error, "
						"pc = %2x, key = %2x, "
						"asc = %2x, ascq = %2x\n",
						tape->name, pc->c[0],
						tape->sense_key, tape->asc,
						tape->ascq);
			}
			/* Giving up */
			pc->error = IDE_DRV_ERROR_GENERAL;
		}

		drive->failed_pc = NULL;
		drive->pc_callback(drive, 0);
		ide_complete_rq(drive, -EIO, done);
		return ide_stopped;
	}
	debug_log(DBG_SENSE, "Retry #%d, cmd = %02X\n", pc->retries, pc->c[0]);

	pc->retries++;

	return ide_issue_pc(drive, cmd);
}

/* A mode sense command is used to "sense" tape parameters. */
static void idetape_create_mode_sense_cmd(struct ide_atapi_pc *pc, u8 page_code)
{
	ide_init_pc(pc);
	pc->c[0] = MODE_SENSE;
	if (page_code != IDETAPE_BLOCK_DESCRIPTOR)
		/* DBD = 1 - Don't return block descriptors */
		pc->c[1] = 8;
	pc->c[2] = page_code;
	/*
	 * Changed pc->c[3] to 0 (255 will at best return unused info).
	 *
	 * For SCSI this byte is defined as subpage instead of high byte
	 * of length and some IDE drives seem to interpret it this way
	 * and return an error when 255 is used.
	 */
	pc->c[3] = 0;
	/* We will just discard data in that case */
	pc->c[4] = 255;
	if (page_code == IDETAPE_BLOCK_DESCRIPTOR)
		pc->req_xfer = 12;
	else if (page_code == IDETAPE_CAPABILITIES_PAGE)
		pc->req_xfer = 24;
	else
		pc->req_xfer = 50;
}

static ide_startstop_t idetape_media_access_finished(ide_drive_t *drive)
{
	ide_hwif_t *hwif = drive->hwif;
	idetape_tape_t *tape = drive->driver_data;
	struct ide_atapi_pc *pc = drive->pc;
	u8 stat;

	stat = hwif->tp_ops->read_status(hwif);

	if (stat & ATA_DSC) {
		if (stat & ATA_ERR) {
			/* Error detected */
			if (pc->c[0] != TEST_UNIT_READY)
				printk(KERN_ERR "ide-tape: %s: I/O error, ",
						tape->name);
			/* Retry operation */
			ide_retry_pc(drive);
			return ide_stopped;
		}
		pc->error = 0;
	} else {
		pc->error = IDE_DRV_ERROR_GENERAL;
		drive->failed_pc = NULL;
	}
	drive->pc_callback(drive, 0);
	return ide_stopped;
}

static void ide_tape_create_rw_cmd(idetape_tape_t *tape,
				   struct ide_atapi_pc *pc, struct request *rq,
				   u8 opcode)
{
<<<<<<< HEAD
	unsigned int length = rq->nr_sectors;
=======
	unsigned int length = blk_rq_sectors(rq);
>>>>>>> b0fd271d

	ide_init_pc(pc);
	put_unaligned(cpu_to_be32(length), (unsigned int *) &pc->c[1]);
	pc->c[1] = 1;
	pc->buf = NULL;
	pc->buf_size = length * tape->blk_size;
	pc->req_xfer = pc->buf_size;
	if (pc->req_xfer == tape->buffer_size)
		pc->flags |= PC_FLAG_DMA_OK;

	if (opcode == READ_6)
		pc->c[0] = READ_6;
	else if (opcode == WRITE_6) {
		pc->c[0] = WRITE_6;
		pc->flags |= PC_FLAG_WRITING;
	}

	memcpy(rq->cmd, pc->c, 12);
}

static ide_startstop_t idetape_do_request(ide_drive_t *drive,
					  struct request *rq, sector_t block)
{
	ide_hwif_t *hwif = drive->hwif;
	idetape_tape_t *tape = drive->driver_data;
	struct ide_atapi_pc *pc = NULL;
	struct request *postponed_rq = tape->postponed_rq;
	struct ide_cmd cmd;
	u8 stat;

<<<<<<< HEAD
	debug_log(DBG_SENSE, "sector: %llu, nr_sectors: %lu\n",
		  (unsigned long long)rq->sector, rq->nr_sectors);
=======
	debug_log(DBG_SENSE, "sector: %llu, nr_sectors: %u\n"
		  (unsigned long long)blk_rq_pos(rq), blk_rq_sectors(rq));
>>>>>>> b0fd271d

	if (!(blk_special_request(rq) || blk_sense_request(rq))) {
		/* We do not support buffer cache originated requests. */
		printk(KERN_NOTICE "ide-tape: %s: Unsupported request in "
			"request queue (%d)\n", drive->name, rq->cmd_type);
		if (blk_fs_request(rq) == 0 && rq->errors == 0)
			rq->errors = -EIO;
		ide_complete_rq(drive, -EIO, ide_rq_bytes(rq));
		return ide_stopped;
	}

	/* Retry a failed packet command */
	if (drive->failed_pc && drive->pc->c[0] == REQUEST_SENSE) {
		pc = drive->failed_pc;
		goto out;
	}

	if (postponed_rq != NULL)
		if (rq != postponed_rq) {
			printk(KERN_ERR "ide-tape: ide-tape.c bug - "
					"Two DSC requests were queued\n");
			drive->failed_pc = NULL;
			rq->errors = 0;
			ide_complete_rq(drive, 0, blk_rq_bytes(rq));
			return ide_stopped;
		}

	tape->postponed_rq = NULL;

	/*
	 * If the tape is still busy, postpone our request and service
	 * the other device meanwhile.
	 */
	stat = hwif->tp_ops->read_status(hwif);

	if ((drive->dev_flags & IDE_DFLAG_DSC_OVERLAP) == 0 &&
	    (rq->cmd[13] & REQ_IDETAPE_PC2) == 0)
		set_bit(IDE_AFLAG_IGNORE_DSC, &drive->atapi_flags);

	if (drive->dev_flags & IDE_DFLAG_POST_RESET) {
		set_bit(IDE_AFLAG_IGNORE_DSC, &drive->atapi_flags);
		drive->dev_flags &= ~IDE_DFLAG_POST_RESET;
	}

	if (!test_and_clear_bit(IDE_AFLAG_IGNORE_DSC, &drive->atapi_flags) &&
	    (stat & ATA_DSC) == 0) {
		if (postponed_rq == NULL) {
			tape->dsc_polling_start = jiffies;
			tape->dsc_poll_freq = tape->best_dsc_rw_freq;
			tape->dsc_timeout = jiffies + IDETAPE_DSC_RW_TIMEOUT;
		} else if (time_after(jiffies, tape->dsc_timeout)) {
			printk(KERN_ERR "ide-tape: %s: DSC timeout\n",
				tape->name);
			if (rq->cmd[13] & REQ_IDETAPE_PC2) {
				idetape_media_access_finished(drive);
				return ide_stopped;
			} else {
				return ide_do_reset(drive);
			}
		} else if (time_after(jiffies,
					tape->dsc_polling_start +
					IDETAPE_DSC_MA_THRESHOLD))
			tape->dsc_poll_freq = IDETAPE_DSC_MA_SLOW;
		idetape_postpone_request(drive);
		return ide_stopped;
	}
	if (rq->cmd[13] & REQ_IDETAPE_READ) {
		pc = &tape->queued_pc;
		ide_tape_create_rw_cmd(tape, pc, rq, READ_6);
		goto out;
	}
	if (rq->cmd[13] & REQ_IDETAPE_WRITE) {
		pc = &tape->queued_pc;
		ide_tape_create_rw_cmd(tape, pc, rq, WRITE_6);
		goto out;
	}
	if (rq->cmd[13] & REQ_IDETAPE_PC1) {
		pc = (struct ide_atapi_pc *)rq->special;
		rq->cmd[13] &= ~(REQ_IDETAPE_PC1);
		rq->cmd[13] |= REQ_IDETAPE_PC2;
		goto out;
	}
	if (rq->cmd[13] & REQ_IDETAPE_PC2) {
		idetape_media_access_finished(drive);
		return ide_stopped;
	}
	BUG();

out:
	/* prepare sense request for this command */
	ide_prep_sense(drive, rq);

	memset(&cmd, 0, sizeof(cmd));

	if (rq_data_dir(rq))
		cmd.tf_flags |= IDE_TFLAG_WRITE;

	cmd.rq = rq;

	ide_init_sg_cmd(&cmd, pc->req_xfer);
	ide_map_sg(drive, &cmd);

	return ide_tape_issue_pc(drive, &cmd, pc);
}

/*
 * Write a filemark if write_filemark=1. Flush the device buffers without
 * writing a filemark otherwise.
 */
static void idetape_create_write_filemark_cmd(ide_drive_t *drive,
		struct ide_atapi_pc *pc, int write_filemark)
{
	ide_init_pc(pc);
	pc->c[0] = WRITE_FILEMARKS;
	pc->c[4] = write_filemark;
	pc->flags |= PC_FLAG_WAIT_FOR_DSC;
}

static int idetape_wait_ready(ide_drive_t *drive, unsigned long timeout)
{
	idetape_tape_t *tape = drive->driver_data;
	struct gendisk *disk = tape->disk;
	int load_attempted = 0;

	/* Wait for the tape to become ready */
	set_bit(IDE_AFLAG_MEDIUM_PRESENT, &drive->atapi_flags);
	timeout += jiffies;
	while (time_before(jiffies, timeout)) {
		if (ide_do_test_unit_ready(drive, disk) == 0)
			return 0;
		if ((tape->sense_key == 2 && tape->asc == 4 && tape->ascq == 2)
		    || (tape->asc == 0x3A)) {
			/* no media */
			if (load_attempted)
				return -ENOMEDIUM;
			ide_do_start_stop(drive, disk, IDETAPE_LU_LOAD_MASK);
			load_attempted = 1;
		/* not about to be ready */
		} else if (!(tape->sense_key == 2 && tape->asc == 4 &&
			     (tape->ascq == 1 || tape->ascq == 8)))
			return -EIO;
		msleep(100);
	}
	return -EIO;
}

static int idetape_flush_tape_buffers(ide_drive_t *drive)
{
	struct ide_tape_obj *tape = drive->driver_data;
	struct ide_atapi_pc pc;
	int rc;

	idetape_create_write_filemark_cmd(drive, &pc, 0);
	rc = ide_queue_pc_tail(drive, tape->disk, &pc);
	if (rc)
		return rc;
	idetape_wait_ready(drive, 60 * 5 * HZ);
	return 0;
}

static void idetape_create_read_position_cmd(struct ide_atapi_pc *pc)
{
	ide_init_pc(pc);
	pc->c[0] = READ_POSITION;
	pc->req_xfer = 20;
}

static int idetape_read_position(ide_drive_t *drive)
{
	idetape_tape_t *tape = drive->driver_data;
	struct ide_atapi_pc pc;
	int position;

	debug_log(DBG_PROCS, "Enter %s\n", __func__);

	idetape_create_read_position_cmd(&pc);
	if (ide_queue_pc_tail(drive, tape->disk, &pc))
		return -1;
	position = tape->first_frame;
	return position;
}

static void idetape_create_locate_cmd(ide_drive_t *drive,
		struct ide_atapi_pc *pc,
		unsigned int block, u8 partition, int skip)
{
	ide_init_pc(pc);
	pc->c[0] = POSITION_TO_ELEMENT;
	pc->c[1] = 2;
	put_unaligned(cpu_to_be32(block), (unsigned int *) &pc->c[3]);
	pc->c[8] = partition;
	pc->flags |= PC_FLAG_WAIT_FOR_DSC;
}

static void __ide_tape_discard_merge_buffer(ide_drive_t *drive)
{
	idetape_tape_t *tape = drive->driver_data;

	if (tape->chrdev_dir != IDETAPE_DIR_READ)
		return;

	clear_bit(IDE_AFLAG_FILEMARK, &drive->atapi_flags);
	tape->valid = 0;
	if (tape->buf != NULL) {
		kfree(tape->buf);
		tape->buf = NULL;
	}

	tape->chrdev_dir = IDETAPE_DIR_NONE;
}

/*
 * Position the tape to the requested block using the LOCATE packet command.
 * A READ POSITION command is then issued to check where we are positioned. Like
 * all higher level operations, we queue the commands at the tail of the request
 * queue and wait for their completion.
 */
static int idetape_position_tape(ide_drive_t *drive, unsigned int block,
		u8 partition, int skip)
{
	idetape_tape_t *tape = drive->driver_data;
	struct gendisk *disk = tape->disk;
	int retval;
	struct ide_atapi_pc pc;

	if (tape->chrdev_dir == IDETAPE_DIR_READ)
		__ide_tape_discard_merge_buffer(drive);
	idetape_wait_ready(drive, 60 * 5 * HZ);
	idetape_create_locate_cmd(drive, &pc, block, partition, skip);
	retval = ide_queue_pc_tail(drive, disk, &pc);
	if (retval)
		return (retval);

	idetape_create_read_position_cmd(&pc);
	return ide_queue_pc_tail(drive, disk, &pc);
}

static void ide_tape_discard_merge_buffer(ide_drive_t *drive,
					  int restore_position)
{
	idetape_tape_t *tape = drive->driver_data;
	int seek, position;

	__ide_tape_discard_merge_buffer(drive);
	if (restore_position) {
		position = idetape_read_position(drive);
		seek = position > 0 ? position : 0;
		if (idetape_position_tape(drive, seek, 0, 0)) {
			printk(KERN_INFO "ide-tape: %s: position_tape failed in"
					 " %s\n", tape->name, __func__);
			return;
		}
	}
}

/*
 * Generate a read/write request for the block device interface and wait for it
 * to be serviced.
 */
static int idetape_queue_rw_tail(ide_drive_t *drive, int cmd, int size)
{
	idetape_tape_t *tape = drive->driver_data;
	struct request *rq;
	int ret;

	debug_log(DBG_SENSE, "%s: cmd=%d\n", __func__, cmd);
	BUG_ON(cmd != REQ_IDETAPE_READ && cmd != REQ_IDETAPE_WRITE);
	BUG_ON(size < 0 || size % tape->blk_size);

	rq = blk_get_request(drive->queue, READ, __GFP_WAIT);
	rq->cmd_type = REQ_TYPE_SPECIAL;
	rq->cmd[13] = cmd;
	rq->rq_disk = tape->disk;
<<<<<<< HEAD
	rq->sector = tape->first_frame;
=======
>>>>>>> b0fd271d

	if (size) {
		ret = blk_rq_map_kern(drive->queue, rq, tape->buf, size,
				      __GFP_WAIT);
		if (ret)
			goto out_put;
	}

	blk_execute_rq(drive->queue, tape->disk, rq, 0);

	/* calculate the number of transferred bytes and update buffer state */
<<<<<<< HEAD
	size -= rq->data_len;
=======
	size -= rq->resid_len;
>>>>>>> b0fd271d
	tape->cur = tape->buf;
	if (cmd == REQ_IDETAPE_READ)
		tape->valid = size;
	else
		tape->valid = 0;

	ret = size;
	if (rq->errors == IDE_DRV_ERROR_GENERAL)
		ret = -EIO;
out_put:
	blk_put_request(rq);
	return ret;
}

static void idetape_create_inquiry_cmd(struct ide_atapi_pc *pc)
{
	ide_init_pc(pc);
	pc->c[0] = INQUIRY;
	pc->c[4] = 254;
	pc->req_xfer = 254;
}

static void idetape_create_rewind_cmd(ide_drive_t *drive,
		struct ide_atapi_pc *pc)
{
	ide_init_pc(pc);
	pc->c[0] = REZERO_UNIT;
	pc->flags |= PC_FLAG_WAIT_FOR_DSC;
}

static void idetape_create_erase_cmd(struct ide_atapi_pc *pc)
{
	ide_init_pc(pc);
	pc->c[0] = ERASE;
	pc->c[1] = 1;
	pc->flags |= PC_FLAG_WAIT_FOR_DSC;
}

static void idetape_create_space_cmd(struct ide_atapi_pc *pc, int count, u8 cmd)
{
	ide_init_pc(pc);
	pc->c[0] = SPACE;
	put_unaligned(cpu_to_be32(count), (unsigned int *) &pc->c[1]);
	pc->c[1] = cmd;
	pc->flags |= PC_FLAG_WAIT_FOR_DSC;
}

static void ide_tape_flush_merge_buffer(ide_drive_t *drive)
{
	idetape_tape_t *tape = drive->driver_data;

	if (tape->chrdev_dir != IDETAPE_DIR_WRITE) {
		printk(KERN_ERR "ide-tape: bug: Trying to empty merge buffer"
				" but we are not writing.\n");
		return;
	}
	if (tape->buf) {
		size_t aligned = roundup(tape->valid, tape->blk_size);

		memset(tape->cur, 0, aligned - tape->valid);
		idetape_queue_rw_tail(drive, REQ_IDETAPE_WRITE, aligned);
		kfree(tape->buf);
		tape->buf = NULL;
	}
	tape->chrdev_dir = IDETAPE_DIR_NONE;
}

static int idetape_init_rw(ide_drive_t *drive, int dir)
{
	idetape_tape_t *tape = drive->driver_data;
	int rc;

	BUG_ON(dir != IDETAPE_DIR_READ && dir != IDETAPE_DIR_WRITE);

	if (tape->chrdev_dir == dir)
		return 0;

	if (tape->chrdev_dir == IDETAPE_DIR_READ)
		ide_tape_discard_merge_buffer(drive, 1);
	else if (tape->chrdev_dir == IDETAPE_DIR_WRITE) {
		ide_tape_flush_merge_buffer(drive);
		idetape_flush_tape_buffers(drive);
	}

	if (tape->buf || tape->valid) {
		printk(KERN_ERR "ide-tape: valid should be 0 now\n");
		tape->valid = 0;
	}

	tape->buf = kmalloc(tape->buffer_size, GFP_KERNEL);
	if (!tape->buf)
		return -ENOMEM;
	tape->chrdev_dir = dir;
	tape->cur = tape->buf;

	/*
	 * Issue a 0 rw command to ensure that DSC handshake is
	 * switched from completion mode to buffer available mode.  No
	 * point in issuing this if DSC overlap isn't supported, some
	 * drives (Seagate STT3401A) will return an error.
	 */
	if (drive->dev_flags & IDE_DFLAG_DSC_OVERLAP) {
		int cmd = dir == IDETAPE_DIR_READ ? REQ_IDETAPE_READ
						  : REQ_IDETAPE_WRITE;

		rc = idetape_queue_rw_tail(drive, cmd, 0);
		if (rc < 0) {
			kfree(tape->buf);
			tape->buf = NULL;
			tape->chrdev_dir = IDETAPE_DIR_NONE;
			return rc;
		}
	}

	return 0;
}

static void idetape_pad_zeros(ide_drive_t *drive, int bcount)
{
	idetape_tape_t *tape = drive->driver_data;

	memset(tape->buf, 0, tape->buffer_size);

	while (bcount) {
		unsigned int count = min(tape->buffer_size, bcount);

		idetape_queue_rw_tail(drive, REQ_IDETAPE_WRITE, count);
		bcount -= count;
	}
}

/*
 * Rewinds the tape to the Beginning Of the current Partition (BOP). We
 * currently support only one partition.
 */
static int idetape_rewind_tape(ide_drive_t *drive)
{
	struct ide_tape_obj *tape = drive->driver_data;
	struct gendisk *disk = tape->disk;
	int retval;
	struct ide_atapi_pc pc;

	debug_log(DBG_SENSE, "Enter %s\n", __func__);

	idetape_create_rewind_cmd(drive, &pc);
	retval = ide_queue_pc_tail(drive, disk, &pc);
	if (retval)
		return retval;

	idetape_create_read_position_cmd(&pc);
	retval = ide_queue_pc_tail(drive, disk, &pc);
	if (retval)
		return retval;
	return 0;
}

/* mtio.h compatible commands should be issued to the chrdev interface. */
static int idetape_blkdev_ioctl(ide_drive_t *drive, unsigned int cmd,
				unsigned long arg)
{
	idetape_tape_t *tape = drive->driver_data;
	void __user *argp = (void __user *)arg;

	struct idetape_config {
		int dsc_rw_frequency;
		int dsc_media_access_frequency;
		int nr_stages;
	} config;

	debug_log(DBG_PROCS, "Enter %s\n", __func__);

	switch (cmd) {
	case 0x0340:
		if (copy_from_user(&config, argp, sizeof(config)))
			return -EFAULT;
		tape->best_dsc_rw_freq = config.dsc_rw_frequency;
		break;
	case 0x0350:
		config.dsc_rw_frequency = (int) tape->best_dsc_rw_freq;
		config.nr_stages = 1;
		if (copy_to_user(argp, &config, sizeof(config)))
			return -EFAULT;
		break;
	default:
		return -EIO;
	}
	return 0;
}

static int idetape_space_over_filemarks(ide_drive_t *drive, short mt_op,
					int mt_count)
{
	idetape_tape_t *tape = drive->driver_data;
	struct gendisk *disk = tape->disk;
	struct ide_atapi_pc pc;
	int retval, count = 0;
	int sprev = !!(tape->caps[4] & 0x20);

	if (mt_count == 0)
		return 0;
	if (MTBSF == mt_op || MTBSFM == mt_op) {
		if (!sprev)
			return -EIO;
		mt_count = -mt_count;
	}

	if (tape->chrdev_dir == IDETAPE_DIR_READ) {
		tape->valid = 0;
		if (test_and_clear_bit(IDE_AFLAG_FILEMARK, &drive->atapi_flags))
			++count;
		ide_tape_discard_merge_buffer(drive, 0);
	}

	switch (mt_op) {
	case MTFSF:
	case MTBSF:
		idetape_create_space_cmd(&pc, mt_count - count,
					 IDETAPE_SPACE_OVER_FILEMARK);
		return ide_queue_pc_tail(drive, disk, &pc);
	case MTFSFM:
	case MTBSFM:
		if (!sprev)
			return -EIO;
		retval = idetape_space_over_filemarks(drive, MTFSF,
						      mt_count - count);
		if (retval)
			return retval;
		count = (MTBSFM == mt_op ? 1 : -1);
		return idetape_space_over_filemarks(drive, MTFSF, count);
	default:
		printk(KERN_ERR "ide-tape: MTIO operation %d not supported\n",
				mt_op);
		return -EIO;
	}
}

/*
 * Our character device read / write functions.
 *
 * The tape is optimized to maximize throughput when it is transferring an
 * integral number of the "continuous transfer limit", which is a parameter of
 * the specific tape (26kB on my particular tape, 32kB for Onstream).
 *
 * As of version 1.3 of the driver, the character device provides an abstract
 * continuous view of the media - any mix of block sizes (even 1 byte) on the
 * same backup/restore procedure is supported. The driver will internally
 * convert the requests to the recommended transfer unit, so that an unmatch
 * between the user's block size to the recommended size will only result in a
 * (slightly) increased driver overhead, but will no longer hit performance.
 * This is not applicable to Onstream.
 */
static ssize_t idetape_chrdev_read(struct file *file, char __user *buf,
				   size_t count, loff_t *ppos)
{
	struct ide_tape_obj *tape = file->private_data;
	ide_drive_t *drive = tape->drive;
	size_t done = 0;
	ssize_t ret = 0;
	int rc;

	debug_log(DBG_CHRDEV, "Enter %s, count %Zd\n", __func__, count);

	if (tape->chrdev_dir != IDETAPE_DIR_READ) {
		if (test_bit(IDE_AFLAG_DETECT_BS, &drive->atapi_flags))
			if (count > tape->blk_size &&
			    (count % tape->blk_size) == 0)
				tape->user_bs_factor = count / tape->blk_size;
	}

	rc = idetape_init_rw(drive, IDETAPE_DIR_READ);
	if (rc < 0)
		return rc;

	while (done < count) {
		size_t todo;

		/* refill if staging buffer is empty */
		if (!tape->valid) {
			/* If we are at a filemark, nothing more to read */
			if (test_bit(IDE_AFLAG_FILEMARK, &drive->atapi_flags))
				break;
			/* read */
			if (idetape_queue_rw_tail(drive, REQ_IDETAPE_READ,
						  tape->buffer_size) <= 0)
				break;
		}

		/* copy out */
		todo = min_t(size_t, count - done, tape->valid);
		if (copy_to_user(buf + done, tape->cur, todo))
			ret = -EFAULT;

		tape->cur += todo;
		tape->valid -= todo;
		done += todo;
	}

	if (!done && test_bit(IDE_AFLAG_FILEMARK, &drive->atapi_flags)) {
		debug_log(DBG_SENSE, "%s: spacing over filemark\n", tape->name);

		idetape_space_over_filemarks(drive, MTFSF, 1);
		return 0;
	}

	return ret ? ret : done;
}

static ssize_t idetape_chrdev_write(struct file *file, const char __user *buf,
				     size_t count, loff_t *ppos)
{
	struct ide_tape_obj *tape = file->private_data;
	ide_drive_t *drive = tape->drive;
	size_t done = 0;
	ssize_t ret = 0;
	int rc;

	/* The drive is write protected. */
	if (tape->write_prot)
		return -EACCES;

	debug_log(DBG_CHRDEV, "Enter %s, count %Zd\n", __func__, count);

	/* Initialize write operation */
	rc = idetape_init_rw(drive, IDETAPE_DIR_WRITE);
	if (rc < 0)
		return rc;

	while (done < count) {
		size_t todo;

		/* flush if staging buffer is full */
		if (tape->valid == tape->buffer_size &&
		    idetape_queue_rw_tail(drive, REQ_IDETAPE_WRITE,
					  tape->buffer_size) <= 0)
			return rc;

		/* copy in */
		todo = min_t(size_t, count - done,
			     tape->buffer_size - tape->valid);
		if (copy_from_user(tape->cur, buf + done, todo))
			ret = -EFAULT;

		tape->cur += todo;
		tape->valid += todo;
		done += todo;
	}

	return ret ? ret : done;
}

static int idetape_write_filemark(ide_drive_t *drive)
{
	struct ide_tape_obj *tape = drive->driver_data;
	struct ide_atapi_pc pc;

	/* Write a filemark */
	idetape_create_write_filemark_cmd(drive, &pc, 1);
	if (ide_queue_pc_tail(drive, tape->disk, &pc)) {
		printk(KERN_ERR "ide-tape: Couldn't write a filemark\n");
		return -EIO;
	}
	return 0;
}

/*
 * Called from idetape_chrdev_ioctl when the general mtio MTIOCTOP ioctl is
 * requested.
 *
 * Note: MTBSF and MTBSFM are not supported when the tape doesn't support
 * spacing over filemarks in the reverse direction. In this case, MTFSFM is also
 * usually not supported.
 *
 * The following commands are currently not supported:
 *
 * MTFSS, MTBSS, MTWSM, MTSETDENSITY, MTSETDRVBUFFER, MT_ST_BOOLEANS,
 * MT_ST_WRITE_THRESHOLD.
 */
static int idetape_mtioctop(ide_drive_t *drive, short mt_op, int mt_count)
{
	idetape_tape_t *tape = drive->driver_data;
	struct gendisk *disk = tape->disk;
	struct ide_atapi_pc pc;
	int i, retval;

	debug_log(DBG_ERR, "Handling MTIOCTOP ioctl: mt_op=%d, mt_count=%d\n",
			mt_op, mt_count);

	switch (mt_op) {
	case MTFSF:
	case MTFSFM:
	case MTBSF:
	case MTBSFM:
		if (!mt_count)
			return 0;
		return idetape_space_over_filemarks(drive, mt_op, mt_count);
	default:
		break;
	}

	switch (mt_op) {
	case MTWEOF:
		if (tape->write_prot)
			return -EACCES;
		ide_tape_discard_merge_buffer(drive, 1);
		for (i = 0; i < mt_count; i++) {
			retval = idetape_write_filemark(drive);
			if (retval)
				return retval;
		}
		return 0;
	case MTREW:
		ide_tape_discard_merge_buffer(drive, 0);
		if (idetape_rewind_tape(drive))
			return -EIO;
		return 0;
	case MTLOAD:
		ide_tape_discard_merge_buffer(drive, 0);
		return ide_do_start_stop(drive, disk, IDETAPE_LU_LOAD_MASK);
	case MTUNLOAD:
	case MTOFFL:
		/*
		 * If door is locked, attempt to unlock before
		 * attempting to eject.
		 */
		if (tape->door_locked) {
			if (!ide_set_media_lock(drive, disk, 0))
				tape->door_locked = DOOR_UNLOCKED;
		}
		ide_tape_discard_merge_buffer(drive, 0);
		retval = ide_do_start_stop(drive, disk, !IDETAPE_LU_LOAD_MASK);
		if (!retval)
			clear_bit(IDE_AFLAG_MEDIUM_PRESENT, &drive->atapi_flags);
		return retval;
	case MTNOP:
		ide_tape_discard_merge_buffer(drive, 0);
		return idetape_flush_tape_buffers(drive);
	case MTRETEN:
		ide_tape_discard_merge_buffer(drive, 0);
		return ide_do_start_stop(drive, disk,
			IDETAPE_LU_RETENSION_MASK | IDETAPE_LU_LOAD_MASK);
	case MTEOM:
		idetape_create_space_cmd(&pc, 0, IDETAPE_SPACE_TO_EOD);
		return ide_queue_pc_tail(drive, disk, &pc);
	case MTERASE:
		(void)idetape_rewind_tape(drive);
		idetape_create_erase_cmd(&pc);
		return ide_queue_pc_tail(drive, disk, &pc);
	case MTSETBLK:
		if (mt_count) {
			if (mt_count < tape->blk_size ||
			    mt_count % tape->blk_size)
				return -EIO;
			tape->user_bs_factor = mt_count / tape->blk_size;
			clear_bit(IDE_AFLAG_DETECT_BS, &drive->atapi_flags);
		} else
			set_bit(IDE_AFLAG_DETECT_BS, &drive->atapi_flags);
		return 0;
	case MTSEEK:
		ide_tape_discard_merge_buffer(drive, 0);
		return idetape_position_tape(drive,
			mt_count * tape->user_bs_factor, tape->partition, 0);
	case MTSETPART:
		ide_tape_discard_merge_buffer(drive, 0);
		return idetape_position_tape(drive, 0, mt_count, 0);
	case MTFSR:
	case MTBSR:
	case MTLOCK:
		retval = ide_set_media_lock(drive, disk, 1);
		if (retval)
			return retval;
		tape->door_locked = DOOR_EXPLICITLY_LOCKED;
		return 0;
	case MTUNLOCK:
		retval = ide_set_media_lock(drive, disk, 0);
		if (retval)
			return retval;
		tape->door_locked = DOOR_UNLOCKED;
		return 0;
	default:
		printk(KERN_ERR "ide-tape: MTIO operation %d not supported\n",
				mt_op);
		return -EIO;
	}
}

/*
 * Our character device ioctls. General mtio.h magnetic io commands are
 * supported here, and not in the corresponding block interface. Our own
 * ide-tape ioctls are supported on both interfaces.
 */
static int idetape_chrdev_ioctl(struct inode *inode, struct file *file,
				unsigned int cmd, unsigned long arg)
{
	struct ide_tape_obj *tape = file->private_data;
	ide_drive_t *drive = tape->drive;
	struct mtop mtop;
	struct mtget mtget;
	struct mtpos mtpos;
	int block_offset = 0, position = tape->first_frame;
	void __user *argp = (void __user *)arg;

	debug_log(DBG_CHRDEV, "Enter %s, cmd=%u\n", __func__, cmd);

	if (tape->chrdev_dir == IDETAPE_DIR_WRITE) {
		ide_tape_flush_merge_buffer(drive);
		idetape_flush_tape_buffers(drive);
	}
	if (cmd == MTIOCGET || cmd == MTIOCPOS) {
		block_offset = tape->valid /
			(tape->blk_size * tape->user_bs_factor);
		position = idetape_read_position(drive);
		if (position < 0)
			return -EIO;
	}
	switch (cmd) {
	case MTIOCTOP:
		if (copy_from_user(&mtop, argp, sizeof(struct mtop)))
			return -EFAULT;
		return idetape_mtioctop(drive, mtop.mt_op, mtop.mt_count);
	case MTIOCGET:
		memset(&mtget, 0, sizeof(struct mtget));
		mtget.mt_type = MT_ISSCSI2;
		mtget.mt_blkno = position / tape->user_bs_factor - block_offset;
		mtget.mt_dsreg =
			((tape->blk_size * tape->user_bs_factor)
			 << MT_ST_BLKSIZE_SHIFT) & MT_ST_BLKSIZE_MASK;

		if (tape->drv_write_prot)
			mtget.mt_gstat |= GMT_WR_PROT(0xffffffff);

		if (copy_to_user(argp, &mtget, sizeof(struct mtget)))
			return -EFAULT;
		return 0;
	case MTIOCPOS:
		mtpos.mt_blkno = position / tape->user_bs_factor - block_offset;
		if (copy_to_user(argp, &mtpos, sizeof(struct mtpos)))
			return -EFAULT;
		return 0;
	default:
		if (tape->chrdev_dir == IDETAPE_DIR_READ)
			ide_tape_discard_merge_buffer(drive, 1);
		return idetape_blkdev_ioctl(drive, cmd, arg);
	}
}

/*
 * Do a mode sense page 0 with block descriptor and if it succeeds set the tape
 * block size with the reported value.
 */
static void ide_tape_get_bsize_from_bdesc(ide_drive_t *drive)
{
	idetape_tape_t *tape = drive->driver_data;
	struct ide_atapi_pc pc;

	idetape_create_mode_sense_cmd(&pc, IDETAPE_BLOCK_DESCRIPTOR);
	if (ide_queue_pc_tail(drive, tape->disk, &pc)) {
		printk(KERN_ERR "ide-tape: Can't get block descriptor\n");
		if (tape->blk_size == 0) {
			printk(KERN_WARNING "ide-tape: Cannot deal with zero "
					    "block size, assuming 32k\n");
			tape->blk_size = 32768;
		}
		return;
	}
	tape->blk_size = (pc.buf[4 + 5] << 16) +
				(pc.buf[4 + 6] << 8)  +
				 pc.buf[4 + 7];
	tape->drv_write_prot = (pc.buf[2] & 0x80) >> 7;
}

static int idetape_chrdev_open(struct inode *inode, struct file *filp)
{
	unsigned int minor = iminor(inode), i = minor & ~0xc0;
	ide_drive_t *drive;
	idetape_tape_t *tape;
	int retval;

	if (i >= MAX_HWIFS * MAX_DRIVES)
		return -ENXIO;

	lock_kernel();
	tape = ide_tape_chrdev_get(i);
	if (!tape) {
		unlock_kernel();
		return -ENXIO;
	}

	debug_log(DBG_CHRDEV, "Enter %s\n", __func__);

	/*
	 * We really want to do nonseekable_open(inode, filp); here, but some
	 * versions of tar incorrectly call lseek on tapes and bail out if that
	 * fails.  So we disallow pread() and pwrite(), but permit lseeks.
	 */
	filp->f_mode &= ~(FMODE_PREAD | FMODE_PWRITE);

	drive = tape->drive;

	filp->private_data = tape;

	if (test_and_set_bit(IDE_AFLAG_BUSY, &drive->atapi_flags)) {
		retval = -EBUSY;
		goto out_put_tape;
	}

	retval = idetape_wait_ready(drive, 60 * HZ);
	if (retval) {
		clear_bit(IDE_AFLAG_BUSY, &drive->atapi_flags);
		printk(KERN_ERR "ide-tape: %s: drive not ready\n", tape->name);
		goto out_put_tape;
	}

	idetape_read_position(drive);
	if (!test_bit(IDE_AFLAG_ADDRESS_VALID, &drive->atapi_flags))
		(void)idetape_rewind_tape(drive);

	/* Read block size and write protect status from drive. */
	ide_tape_get_bsize_from_bdesc(drive);

	/* Set write protect flag if device is opened as read-only. */
	if ((filp->f_flags & O_ACCMODE) == O_RDONLY)
		tape->write_prot = 1;
	else
		tape->write_prot = tape->drv_write_prot;

	/* Make sure drive isn't write protected if user wants to write. */
	if (tape->write_prot) {
		if ((filp->f_flags & O_ACCMODE) == O_WRONLY ||
		    (filp->f_flags & O_ACCMODE) == O_RDWR) {
			clear_bit(IDE_AFLAG_BUSY, &drive->atapi_flags);
			retval = -EROFS;
			goto out_put_tape;
		}
	}

	/* Lock the tape drive door so user can't eject. */
	if (tape->chrdev_dir == IDETAPE_DIR_NONE) {
		if (!ide_set_media_lock(drive, tape->disk, 1)) {
			if (tape->door_locked != DOOR_EXPLICITLY_LOCKED)
				tape->door_locked = DOOR_LOCKED;
		}
	}
	unlock_kernel();
	return 0;

out_put_tape:
	ide_tape_put(tape);
	unlock_kernel();
	return retval;
}

static void idetape_write_release(ide_drive_t *drive, unsigned int minor)
{
	idetape_tape_t *tape = drive->driver_data;

	ide_tape_flush_merge_buffer(drive);
	tape->buf = kmalloc(tape->buffer_size, GFP_KERNEL);
	if (tape->buf != NULL) {
		idetape_pad_zeros(drive, tape->blk_size *
				(tape->user_bs_factor - 1));
		kfree(tape->buf);
		tape->buf = NULL;
	}
	idetape_write_filemark(drive);
	idetape_flush_tape_buffers(drive);
	idetape_flush_tape_buffers(drive);
}

static int idetape_chrdev_release(struct inode *inode, struct file *filp)
{
	struct ide_tape_obj *tape = filp->private_data;
	ide_drive_t *drive = tape->drive;
	unsigned int minor = iminor(inode);

	lock_kernel();
	tape = drive->driver_data;

	debug_log(DBG_CHRDEV, "Enter %s\n", __func__);

	if (tape->chrdev_dir == IDETAPE_DIR_WRITE)
		idetape_write_release(drive, minor);
	if (tape->chrdev_dir == IDETAPE_DIR_READ) {
		if (minor < 128)
			ide_tape_discard_merge_buffer(drive, 1);
	}

	if (minor < 128 && test_bit(IDE_AFLAG_MEDIUM_PRESENT, &drive->atapi_flags))
		(void) idetape_rewind_tape(drive);
	if (tape->chrdev_dir == IDETAPE_DIR_NONE) {
		if (tape->door_locked == DOOR_LOCKED) {
			if (!ide_set_media_lock(drive, tape->disk, 0))
				tape->door_locked = DOOR_UNLOCKED;
		}
	}
	clear_bit(IDE_AFLAG_BUSY, &drive->atapi_flags);
	ide_tape_put(tape);
	unlock_kernel();
	return 0;
}

static void idetape_get_inquiry_results(ide_drive_t *drive)
{
	idetape_tape_t *tape = drive->driver_data;
	struct ide_atapi_pc pc;
	u8 pc_buf[256];
	char fw_rev[4], vendor_id[8], product_id[16];

	idetape_create_inquiry_cmd(&pc);
	pc.buf = &pc_buf[0];
	pc.buf_size = sizeof(pc_buf);

	if (ide_queue_pc_tail(drive, tape->disk, &pc)) {
		printk(KERN_ERR "ide-tape: %s: can't get INQUIRY results\n",
				tape->name);
		return;
	}
	memcpy(vendor_id, &pc.buf[8], 8);
	memcpy(product_id, &pc.buf[16], 16);
	memcpy(fw_rev, &pc.buf[32], 4);

	ide_fixstring(vendor_id, 8, 0);
	ide_fixstring(product_id, 16, 0);
	ide_fixstring(fw_rev, 4, 0);

	printk(KERN_INFO "ide-tape: %s <-> %s: %.8s %.16s rev %.4s\n",
			drive->name, tape->name, vendor_id, product_id, fw_rev);
}

/*
 * Ask the tape about its various parameters. In particular, we will adjust our
 * data transfer buffer	size to the recommended value as returned by the tape.
 */
static void idetape_get_mode_sense_results(ide_drive_t *drive)
{
	idetape_tape_t *tape = drive->driver_data;
	struct ide_atapi_pc pc;
	u8 *caps;
	u8 speed, max_speed;

	idetape_create_mode_sense_cmd(&pc, IDETAPE_CAPABILITIES_PAGE);
	if (ide_queue_pc_tail(drive, tape->disk, &pc)) {
		printk(KERN_ERR "ide-tape: Can't get tape parameters - assuming"
				" some default values\n");
		tape->blk_size = 512;
		put_unaligned(52,   (u16 *)&tape->caps[12]);
		put_unaligned(540,  (u16 *)&tape->caps[14]);
		put_unaligned(6*52, (u16 *)&tape->caps[16]);
		return;
	}
	caps = pc.buf + 4 + pc.buf[3];

	/* convert to host order and save for later use */
	speed = be16_to_cpup((__be16 *)&caps[14]);
	max_speed = be16_to_cpup((__be16 *)&caps[8]);

	*(u16 *)&caps[8] = max_speed;
	*(u16 *)&caps[12] = be16_to_cpup((__be16 *)&caps[12]);
	*(u16 *)&caps[14] = speed;
	*(u16 *)&caps[16] = be16_to_cpup((__be16 *)&caps[16]);

	if (!speed) {
		printk(KERN_INFO "ide-tape: %s: invalid tape speed "
				"(assuming 650KB/sec)\n", drive->name);
		*(u16 *)&caps[14] = 650;
	}
	if (!max_speed) {
		printk(KERN_INFO "ide-tape: %s: invalid max_speed "
				"(assuming 650KB/sec)\n", drive->name);
		*(u16 *)&caps[8] = 650;
	}

	memcpy(&tape->caps, caps, 20);

	/* device lacks locking support according to capabilities page */
	if ((caps[6] & 1) == 0)
		drive->dev_flags &= ~IDE_DFLAG_DOORLOCKING;

	if (caps[7] & 0x02)
		tape->blk_size = 512;
	else if (caps[7] & 0x04)
		tape->blk_size = 1024;
}

#ifdef CONFIG_IDE_PROC_FS
#define ide_tape_devset_get(name, field) \
static int get_##name(ide_drive_t *drive) \
{ \
	idetape_tape_t *tape = drive->driver_data; \
	return tape->field; \
}

#define ide_tape_devset_set(name, field) \
static int set_##name(ide_drive_t *drive, int arg) \
{ \
	idetape_tape_t *tape = drive->driver_data; \
	tape->field = arg; \
	return 0; \
}

#define ide_tape_devset_rw_field(_name, _field) \
ide_tape_devset_get(_name, _field) \
ide_tape_devset_set(_name, _field) \
IDE_DEVSET(_name, DS_SYNC, get_##_name, set_##_name)

#define ide_tape_devset_r_field(_name, _field) \
ide_tape_devset_get(_name, _field) \
IDE_DEVSET(_name, 0, get_##_name, NULL)

static int mulf_tdsc(ide_drive_t *drive)	{ return 1000; }
static int divf_tdsc(ide_drive_t *drive)	{ return   HZ; }
static int divf_buffer(ide_drive_t *drive)	{ return    2; }
static int divf_buffer_size(ide_drive_t *drive)	{ return 1024; }

ide_devset_rw_flag(dsc_overlap, IDE_DFLAG_DSC_OVERLAP);

ide_tape_devset_rw_field(debug_mask, debug_mask);
ide_tape_devset_rw_field(tdsc, best_dsc_rw_freq);

ide_tape_devset_r_field(avg_speed, avg_speed);
ide_tape_devset_r_field(speed, caps[14]);
ide_tape_devset_r_field(buffer, caps[16]);
ide_tape_devset_r_field(buffer_size, buffer_size);

static const struct ide_proc_devset idetape_settings[] = {
	__IDE_PROC_DEVSET(avg_speed,	0, 0xffff, NULL, NULL),
	__IDE_PROC_DEVSET(buffer,	0, 0xffff, NULL, divf_buffer),
	__IDE_PROC_DEVSET(buffer_size,	0, 0xffff, NULL, divf_buffer_size),
	__IDE_PROC_DEVSET(debug_mask,	0, 0xffff, NULL, NULL),
	__IDE_PROC_DEVSET(dsc_overlap,	0,      1, NULL, NULL),
	__IDE_PROC_DEVSET(speed,	0, 0xffff, NULL, NULL),
	__IDE_PROC_DEVSET(tdsc,		IDETAPE_DSC_RW_MIN, IDETAPE_DSC_RW_MAX,
					mulf_tdsc, divf_tdsc),
	{ NULL },
};
#endif

/*
 * The function below is called to:
 *
 * 1. Initialize our various state variables.
 * 2. Ask the tape for its capabilities.
 * 3. Allocate a buffer which will be used for data transfer. The buffer size
 * is chosen based on the recommendation which we received in step 2.
 *
 * Note that at this point ide.c already assigned us an irq, so that we can
 * queue requests here and wait for their completion.
 */
static void idetape_setup(ide_drive_t *drive, idetape_tape_t *tape, int minor)
{
	unsigned long t;
	int speed;
	int buffer_size;
	u16 *ctl = (u16 *)&tape->caps[12];

	drive->pc_callback	 = ide_tape_callback;

	drive->dev_flags |= IDE_DFLAG_DSC_OVERLAP;

	if (drive->hwif->host_flags & IDE_HFLAG_NO_DSC) {
		printk(KERN_INFO "ide-tape: %s: disabling DSC overlap\n",
				 tape->name);
		drive->dev_flags &= ~IDE_DFLAG_DSC_OVERLAP;
	}

	/* Seagate Travan drives do not support DSC overlap. */
	if (strstr((char *)&drive->id[ATA_ID_PROD], "Seagate STT3401"))
		drive->dev_flags &= ~IDE_DFLAG_DSC_OVERLAP;

	tape->minor = minor;
	tape->name[0] = 'h';
	tape->name[1] = 't';
	tape->name[2] = '0' + minor;
	tape->chrdev_dir = IDETAPE_DIR_NONE;

	idetape_get_inquiry_results(drive);
	idetape_get_mode_sense_results(drive);
	ide_tape_get_bsize_from_bdesc(drive);
	tape->user_bs_factor = 1;
	tape->buffer_size = *ctl * tape->blk_size;
	while (tape->buffer_size > 0xffff) {
		printk(KERN_NOTICE "ide-tape: decreasing stage size\n");
		*ctl /= 2;
		tape->buffer_size = *ctl * tape->blk_size;
	}
	buffer_size = tape->buffer_size;

	/* select the "best" DSC read/write polling freq */
	speed = max(*(u16 *)&tape->caps[14], *(u16 *)&tape->caps[8]);

	t = (IDETAPE_FIFO_THRESHOLD * tape->buffer_size * HZ) / (speed * 1000);

	/*
	 * Ensure that the number we got makes sense; limit it within
	 * IDETAPE_DSC_RW_MIN and IDETAPE_DSC_RW_MAX.
	 */
	tape->best_dsc_rw_freq = clamp_t(unsigned long, t, IDETAPE_DSC_RW_MIN,
					 IDETAPE_DSC_RW_MAX);
	printk(KERN_INFO "ide-tape: %s <-> %s: %dKBps, %d*%dkB buffer, "
		"%lums tDSC%s\n",
		drive->name, tape->name, *(u16 *)&tape->caps[14],
		(*(u16 *)&tape->caps[16] * 512) / tape->buffer_size,
		tape->buffer_size / 1024,
		tape->best_dsc_rw_freq * 1000 / HZ,
		(drive->dev_flags & IDE_DFLAG_USING_DMA) ? ", DMA" : "");

	ide_proc_register_driver(drive, tape->driver);
}

static void ide_tape_remove(ide_drive_t *drive)
{
	idetape_tape_t *tape = drive->driver_data;

	ide_proc_unregister_driver(drive, tape->driver);
	device_del(&tape->dev);
	ide_unregister_region(tape->disk);

	mutex_lock(&idetape_ref_mutex);
	put_device(&tape->dev);
	mutex_unlock(&idetape_ref_mutex);
}

static void ide_tape_release(struct device *dev)
{
	struct ide_tape_obj *tape = to_ide_drv(dev, ide_tape_obj);
	ide_drive_t *drive = tape->drive;
	struct gendisk *g = tape->disk;

	BUG_ON(tape->valid);

	drive->dev_flags &= ~IDE_DFLAG_DSC_OVERLAP;
	drive->driver_data = NULL;
	device_destroy(idetape_sysfs_class, MKDEV(IDETAPE_MAJOR, tape->minor));
	device_destroy(idetape_sysfs_class,
			MKDEV(IDETAPE_MAJOR, tape->minor + 128));
	idetape_devs[tape->minor] = NULL;
	g->private_data = NULL;
	put_disk(g);
	kfree(tape);
}

#ifdef CONFIG_IDE_PROC_FS
static int proc_idetape_read_name
	(char *page, char **start, off_t off, int count, int *eof, void *data)
{
	ide_drive_t	*drive = (ide_drive_t *) data;
	idetape_tape_t	*tape = drive->driver_data;
	char		*out = page;
	int		len;

	len = sprintf(out, "%s\n", tape->name);
	PROC_IDE_READ_RETURN(page, start, off, count, eof, len);
}

static ide_proc_entry_t idetape_proc[] = {
	{ "capacity",	S_IFREG|S_IRUGO,	proc_ide_read_capacity, NULL },
	{ "name",	S_IFREG|S_IRUGO,	proc_idetape_read_name,	NULL },
	{ NULL, 0, NULL, NULL }
};

static ide_proc_entry_t *ide_tape_proc_entries(ide_drive_t *drive)
{
	return idetape_proc;
}

static const struct ide_proc_devset *ide_tape_proc_devsets(ide_drive_t *drive)
{
	return idetape_settings;
}
#endif

static int ide_tape_probe(ide_drive_t *);

static struct ide_driver idetape_driver = {
	.gen_driver = {
		.owner		= THIS_MODULE,
		.name		= "ide-tape",
		.bus		= &ide_bus_type,
	},
	.probe			= ide_tape_probe,
	.remove			= ide_tape_remove,
	.version		= IDETAPE_VERSION,
	.do_request		= idetape_do_request,
#ifdef CONFIG_IDE_PROC_FS
	.proc_entries		= ide_tape_proc_entries,
	.proc_devsets		= ide_tape_proc_devsets,
#endif
};

/* Our character device supporting functions, passed to register_chrdev. */
static const struct file_operations idetape_fops = {
	.owner		= THIS_MODULE,
	.read		= idetape_chrdev_read,
	.write		= idetape_chrdev_write,
	.ioctl		= idetape_chrdev_ioctl,
	.open		= idetape_chrdev_open,
	.release	= idetape_chrdev_release,
};

static int idetape_open(struct block_device *bdev, fmode_t mode)
{
	struct ide_tape_obj *tape = ide_tape_get(bdev->bd_disk);

	if (!tape)
		return -ENXIO;

	return 0;
}

static int idetape_release(struct gendisk *disk, fmode_t mode)
{
	struct ide_tape_obj *tape = ide_drv_g(disk, ide_tape_obj);

	ide_tape_put(tape);
	return 0;
}

static int idetape_ioctl(struct block_device *bdev, fmode_t mode,
			unsigned int cmd, unsigned long arg)
{
	struct ide_tape_obj *tape = ide_drv_g(bdev->bd_disk, ide_tape_obj);
	ide_drive_t *drive = tape->drive;
	int err = generic_ide_ioctl(drive, bdev, cmd, arg);
	if (err == -EINVAL)
		err = idetape_blkdev_ioctl(drive, cmd, arg);
	return err;
}

static struct block_device_operations idetape_block_ops = {
	.owner		= THIS_MODULE,
	.open		= idetape_open,
	.release	= idetape_release,
	.locked_ioctl	= idetape_ioctl,
};

static int ide_tape_probe(ide_drive_t *drive)
{
	idetape_tape_t *tape;
	struct gendisk *g;
	int minor;

	if (!strstr("ide-tape", drive->driver_req))
		goto failed;

	if (drive->media != ide_tape)
		goto failed;

	if ((drive->dev_flags & IDE_DFLAG_ID_READ) &&
	    ide_check_atapi_device(drive, DRV_NAME) == 0) {
		printk(KERN_ERR "ide-tape: %s: not supported by this version of"
				" the driver\n", drive->name);
		goto failed;
	}
	tape = kzalloc(sizeof(idetape_tape_t), GFP_KERNEL);
	if (tape == NULL) {
		printk(KERN_ERR "ide-tape: %s: Can't allocate a tape struct\n",
				drive->name);
		goto failed;
	}

	g = alloc_disk(1 << PARTN_BITS);
	if (!g)
		goto out_free_tape;

	ide_init_disk(g, drive);

	tape->dev.parent = &drive->gendev;
	tape->dev.release = ide_tape_release;
	dev_set_name(&tape->dev, dev_name(&drive->gendev));

	if (device_register(&tape->dev))
		goto out_free_disk;

	tape->drive = drive;
	tape->driver = &idetape_driver;
	tape->disk = g;

	g->private_data = &tape->driver;

	drive->driver_data = tape;

	mutex_lock(&idetape_ref_mutex);
	for (minor = 0; idetape_devs[minor]; minor++)
		;
	idetape_devs[minor] = tape;
	mutex_unlock(&idetape_ref_mutex);

	idetape_setup(drive, tape, minor);

	device_create(idetape_sysfs_class, &drive->gendev,
		      MKDEV(IDETAPE_MAJOR, minor), NULL, "%s", tape->name);
	device_create(idetape_sysfs_class, &drive->gendev,
		      MKDEV(IDETAPE_MAJOR, minor + 128), NULL,
		      "n%s", tape->name);

	g->fops = &idetape_block_ops;
	ide_register_region(g);

	return 0;

out_free_disk:
	put_disk(g);
out_free_tape:
	kfree(tape);
failed:
	return -ENODEV;
}

static void __exit idetape_exit(void)
{
	driver_unregister(&idetape_driver.gen_driver);
	class_destroy(idetape_sysfs_class);
	unregister_chrdev(IDETAPE_MAJOR, "ht");
}

static int __init idetape_init(void)
{
	int error = 1;
	idetape_sysfs_class = class_create(THIS_MODULE, "ide_tape");
	if (IS_ERR(idetape_sysfs_class)) {
		idetape_sysfs_class = NULL;
		printk(KERN_ERR "Unable to create sysfs class for ide tapes\n");
		error = -EBUSY;
		goto out;
	}

	if (register_chrdev(IDETAPE_MAJOR, "ht", &idetape_fops)) {
		printk(KERN_ERR "ide-tape: Failed to register chrdev"
				" interface\n");
		error = -EBUSY;
		goto out_free_class;
	}

	error = driver_register(&idetape_driver.gen_driver);
	if (error)
		goto out_free_driver;

	return 0;

out_free_driver:
	driver_unregister(&idetape_driver.gen_driver);
out_free_class:
	class_destroy(idetape_sysfs_class);
out:
	return error;
}

MODULE_ALIAS("ide:*m-tape*");
module_init(idetape_init);
module_exit(idetape_exit);
MODULE_ALIAS_CHARDEV_MAJOR(IDETAPE_MAJOR);
MODULE_DESCRIPTION("ATAPI Streaming TAPE Driver");
MODULE_LICENSE("GPL");<|MERGE_RESOLUTION|>--- conflicted
+++ resolved
@@ -380,11 +380,7 @@
 		}
 
 		tape->first_frame += blocks;
-<<<<<<< HEAD
-		rq->data_len -= blocks * tape->blk_size;
-=======
 		rq->resid_len -= blocks * tape->blk_size;
->>>>>>> b0fd271d
 
 		if (pc->error) {
 			uptodate = 0;
@@ -590,11 +586,7 @@
 				   struct ide_atapi_pc *pc, struct request *rq,
 				   u8 opcode)
 {
-<<<<<<< HEAD
-	unsigned int length = rq->nr_sectors;
-=======
 	unsigned int length = blk_rq_sectors(rq);
->>>>>>> b0fd271d
 
 	ide_init_pc(pc);
 	put_unaligned(cpu_to_be32(length), (unsigned int *) &pc->c[1]);
@@ -625,13 +617,8 @@
 	struct ide_cmd cmd;
 	u8 stat;
 
-<<<<<<< HEAD
-	debug_log(DBG_SENSE, "sector: %llu, nr_sectors: %lu\n",
-		  (unsigned long long)rq->sector, rq->nr_sectors);
-=======
 	debug_log(DBG_SENSE, "sector: %llu, nr_sectors: %u\n"
 		  (unsigned long long)blk_rq_pos(rq), blk_rq_sectors(rq));
->>>>>>> b0fd271d
 
 	if (!(blk_special_request(rq) || blk_sense_request(rq))) {
 		/* We do not support buffer cache originated requests. */
@@ -905,10 +892,7 @@
 	rq->cmd_type = REQ_TYPE_SPECIAL;
 	rq->cmd[13] = cmd;
 	rq->rq_disk = tape->disk;
-<<<<<<< HEAD
-	rq->sector = tape->first_frame;
-=======
->>>>>>> b0fd271d
+	rq->__sector = tape->first_frame;
 
 	if (size) {
 		ret = blk_rq_map_kern(drive->queue, rq, tape->buf, size,
@@ -920,11 +904,7 @@
 	blk_execute_rq(drive->queue, tape->disk, rq, 0);
 
 	/* calculate the number of transferred bytes and update buffer state */
-<<<<<<< HEAD
-	size -= rq->data_len;
-=======
 	size -= rq->resid_len;
->>>>>>> b0fd271d
 	tape->cur = tape->buf;
 	if (cmd == REQ_IDETAPE_READ)
 		tape->valid = size;
