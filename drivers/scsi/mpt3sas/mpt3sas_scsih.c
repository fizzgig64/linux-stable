--- conflicted
+++ resolved
@@ -1431,26 +1431,6 @@
  * _scsih_is_nvme_device - determines if device is an nvme device
  * @device_info: bitfield providing information about the device.
  * Context: none
-<<<<<<< HEAD
- *
- * Returns 1 if nvme device.
- */
-static int
-_scsih_is_nvme_device(u32 device_info)
-{
-	if ((device_info & MPI26_PCIE_DEVINFO_MASK_DEVICE_TYPE)
-					== MPI26_PCIE_DEVINFO_NVME)
-		return 1;
-	else
-		return 0;
-}
-
-/**
- * _scsih_scsi_lookup_get - returns scmd entry
- * @ioc: per adapter object
- * @smid: system request message index
-=======
->>>>>>> 661e50bc
  *
  * Returns 1 if nvme device.
  */
@@ -4726,11 +4706,7 @@
 	raid_device = sas_target_priv_data->raid_device;
 	if (raid_device && raid_device->direct_io_enabled)
 		mpt3sas_setup_direct_io(ioc, scmd,
-<<<<<<< HEAD
-			raid_device, mpi_request, smid);
-=======
 			raid_device, mpi_request);
->>>>>>> 661e50bc
 
 	if (likely(mpi_request->Function == MPI2_FUNCTION_SCSI_IO_REQUEST)) {
 		if (sas_target_priv_data->flags & MPT_TARGET_FASTPATH_IO) {
@@ -7072,11 +7048,7 @@
  * Context: user.
  *
  */
-<<<<<<< HEAD
-static int
-=======
-static void
->>>>>>> 661e50bc
+static void
 _scsih_pcie_topology_change_event(struct MPT3SAS_ADAPTER *ioc,
 	struct fw_event_work *fw_event)
 {
@@ -7086,10 +7058,6 @@
 	u8 link_rate, prev_link_rate;
 	unsigned long flags;
 	int rc;
-<<<<<<< HEAD
-	int requeue_event;
-=======
->>>>>>> 661e50bc
 	Mpi26EventDataPCIeTopologyChangeList_t *event_data =
 		(Mpi26EventDataPCIeTopologyChangeList_t *) fw_event->event_data;
 	struct _pcie_device *pcie_device;
@@ -7099,20 +7067,12 @@
 
 	if (ioc->shost_recovery || ioc->remove_host ||
 		ioc->pci_error_recovery)
-<<<<<<< HEAD
-		return 0;
-=======
 		return;
->>>>>>> 661e50bc
 
 	if (fw_event->ignore) {
 		dewtprintk(ioc, pr_info(MPT3SAS_FMT "ignoring switch event\n",
 			ioc->name));
-<<<<<<< HEAD
-		return 0;
-=======
 		return;
->>>>>>> 661e50bc
 	}
 
 	/* handle siblings events */
@@ -7120,17 +7080,10 @@
 		if (fw_event->ignore) {
 			dewtprintk(ioc, pr_info(MPT3SAS_FMT
 				"ignoring switch event\n", ioc->name));
-<<<<<<< HEAD
-			return 0;
-		}
-		if (ioc->remove_host || ioc->pci_error_recovery)
-			return 0;
-=======
 			return;
 		}
 		if (ioc->remove_host || ioc->pci_error_recovery)
 			return;
->>>>>>> 661e50bc
 		reason_code = event_data->PortEntry[i].PortStatus;
 		handle =
 			le16_to_cpu(event_data->PortEntry[i].AttachedDevHandle);
@@ -7199,10 +7152,6 @@
 			break;
 		}
 	}
-<<<<<<< HEAD
-	return requeue_event;
-=======
->>>>>>> 661e50bc
 }
 
 /**
