// SPDX-License-Identifier: GPL-2.0
/*
 * Copyright (c) 2012 - 2018 Microchip Technology Inc., and its subsidiaries.
 * All rights reserved.
 */

#include <linux/if_ether.h>
#include <linux/ip.h>
#include "cfg80211.h"
#include "wlan_cfg.h"

static inline bool is_wilc1000(u32 id)
{
	return (id & (~WILC_CHIP_REV_FIELD)) == WILC_1000_BASE_ID;
}

static inline void acquire_bus(struct wilc *wilc, enum bus_acquire acquire)
{
	mutex_lock(&wilc->hif_cs);
	if (acquire == WILC_BUS_ACQUIRE_AND_WAKEUP)
		chip_wakeup(wilc);
}

static inline void release_bus(struct wilc *wilc, enum bus_release release)
{
	if (release == WILC_BUS_RELEASE_ALLOW_SLEEP)
		chip_allow_sleep(wilc);
	mutex_unlock(&wilc->hif_cs);
}

static void wilc_wlan_txq_remove(struct wilc *wilc, struct txq_entry_t *tqe)
{
	list_del(&tqe->list);
	wilc->txq_entries -= 1;
}

static struct txq_entry_t *
wilc_wlan_txq_remove_from_head(struct net_device *dev)
{
	struct txq_entry_t *tqe = NULL;
	unsigned long flags;
	struct wilc_vif *vif = netdev_priv(dev);
	struct wilc *wilc = vif->wilc;

	spin_lock_irqsave(&wilc->txq_spinlock, flags);

	if (!list_empty(&wilc->txq_head.list)) {
		tqe = list_first_entry(&wilc->txq_head.list, struct txq_entry_t,
				       list);
		list_del(&tqe->list);
		wilc->txq_entries -= 1;
	}
	spin_unlock_irqrestore(&wilc->txq_spinlock, flags);
	return tqe;
}

static void wilc_wlan_txq_add_to_tail(struct net_device *dev,
				      struct txq_entry_t *tqe)
{
	unsigned long flags;
	struct wilc_vif *vif = netdev_priv(dev);
	struct wilc *wilc = vif->wilc;

	spin_lock_irqsave(&wilc->txq_spinlock, flags);

	list_add_tail(&tqe->list, &wilc->txq_head.list);
	wilc->txq_entries += 1;

	spin_unlock_irqrestore(&wilc->txq_spinlock, flags);

	complete(&wilc->txq_event);
}

static void wilc_wlan_txq_add_to_head(struct wilc_vif *vif,
				      struct txq_entry_t *tqe)
{
	unsigned long flags;
	struct wilc *wilc = vif->wilc;

	mutex_lock(&wilc->txq_add_to_head_cs);

	spin_lock_irqsave(&wilc->txq_spinlock, flags);

	list_add(&tqe->list, &wilc->txq_head.list);
	wilc->txq_entries += 1;

	spin_unlock_irqrestore(&wilc->txq_spinlock, flags);
	mutex_unlock(&wilc->txq_add_to_head_cs);
	complete(&wilc->txq_event);
}

#define NOT_TCP_ACK			(-1)

static inline void add_tcp_session(struct wilc_vif *vif, u32 src_prt,
				   u32 dst_prt, u32 seq)
{
	struct tcp_ack_filter *f = &vif->ack_filter;

	if (f->tcp_session < 2 * MAX_TCP_SESSION) {
		f->ack_session_info[f->tcp_session].seq_num = seq;
		f->ack_session_info[f->tcp_session].bigger_ack_num = 0;
		f->ack_session_info[f->tcp_session].src_port = src_prt;
		f->ack_session_info[f->tcp_session].dst_port = dst_prt;
		f->tcp_session++;
	}
}

static inline void update_tcp_session(struct wilc_vif *vif, u32 index, u32 ack)
{
	struct tcp_ack_filter *f = &vif->ack_filter;

	if (index < 2 * MAX_TCP_SESSION &&
	    ack > f->ack_session_info[index].bigger_ack_num)
		f->ack_session_info[index].bigger_ack_num = ack;
}

static inline void add_tcp_pending_ack(struct wilc_vif *vif, u32 ack,
				       u32 session_index,
				       struct txq_entry_t *txqe)
{
	struct tcp_ack_filter *f = &vif->ack_filter;
	u32 i = f->pending_base + f->pending_acks_idx;

	if (i < MAX_PENDING_ACKS) {
		f->pending_acks[i].ack_num = ack;
		f->pending_acks[i].txqe = txqe;
		f->pending_acks[i].session_index = session_index;
		txqe->ack_idx = i;
		f->pending_acks_idx++;
	}
}

static inline void tcp_process(struct net_device *dev, struct txq_entry_t *tqe)
{
	void *buffer = tqe->buffer;
	const struct ethhdr *eth_hdr_ptr = buffer;
	int i;
	unsigned long flags;
	struct wilc_vif *vif = netdev_priv(dev);
	struct wilc *wilc = vif->wilc;
	struct tcp_ack_filter *f = &vif->ack_filter;
	const struct iphdr *ip_hdr_ptr;
	const struct tcphdr *tcp_hdr_ptr;
	u32 ihl, total_length, data_offset;

	spin_lock_irqsave(&wilc->txq_spinlock, flags);

	if (eth_hdr_ptr->h_proto != htons(ETH_P_IP))
		goto out;

	ip_hdr_ptr = buffer + ETH_HLEN;

	if (ip_hdr_ptr->protocol != IPPROTO_TCP)
		goto out;

	ihl = ip_hdr_ptr->ihl << 2;
	tcp_hdr_ptr = buffer + ETH_HLEN + ihl;
	total_length = ntohs(ip_hdr_ptr->tot_len);

	data_offset = tcp_hdr_ptr->doff << 2;
	if (total_length == (ihl + data_offset)) {
		u32 seq_no, ack_no;

		seq_no = ntohl(tcp_hdr_ptr->seq);
		ack_no = ntohl(tcp_hdr_ptr->ack_seq);
		for (i = 0; i < f->tcp_session; i++) {
			u32 j = f->ack_session_info[i].seq_num;

			if (i < 2 * MAX_TCP_SESSION &&
			    j == seq_no) {
				update_tcp_session(vif, i, ack_no);
				break;
			}
		}
		if (i == f->tcp_session)
			add_tcp_session(vif, 0, 0, seq_no);

		add_tcp_pending_ack(vif, ack_no, i, tqe);
	}

out:
	spin_unlock_irqrestore(&wilc->txq_spinlock, flags);
}

static void wilc_wlan_txq_filter_dup_tcp_ack(struct net_device *dev)
{
	struct wilc_vif *vif = netdev_priv(dev);
	struct wilc *wilc = vif->wilc;
	struct tcp_ack_filter *f = &vif->ack_filter;
	u32 i = 0;
	u32 dropped = 0;
	unsigned long flags;

	spin_lock_irqsave(&wilc->txq_spinlock, flags);
	for (i = f->pending_base;
	     i < (f->pending_base + f->pending_acks_idx); i++) {
		u32 index;
		u32 bigger_ack_num;

		if (i >= MAX_PENDING_ACKS)
			break;

		index = f->pending_acks[i].session_index;

		if (index >= 2 * MAX_TCP_SESSION)
			break;

		bigger_ack_num = f->ack_session_info[index].bigger_ack_num;

		if (f->pending_acks[i].ack_num < bigger_ack_num) {
			struct txq_entry_t *tqe;

			tqe = f->pending_acks[i].txqe;
			if (tqe) {
				wilc_wlan_txq_remove(wilc, tqe);
				tqe->status = 1;
				if (tqe->tx_complete_func)
					tqe->tx_complete_func(tqe->priv,
							      tqe->status);
				kfree(tqe);
				dropped++;
			}
		}
	}
	f->pending_acks_idx = 0;
	f->tcp_session = 0;

	if (f->pending_base == 0)
		f->pending_base = MAX_TCP_SESSION;
	else
		f->pending_base = 0;

	spin_unlock_irqrestore(&wilc->txq_spinlock, flags);

	while (dropped > 0) {
		wait_for_completion_timeout(&wilc->txq_event,
					    msecs_to_jiffies(1));
		dropped--;
	}
}

void wilc_enable_tcp_ack_filter(struct wilc_vif *vif, bool value)
{
	vif->ack_filter.enabled = value;
}

static int wilc_wlan_txq_add_cfg_pkt(struct wilc_vif *vif, u8 *buffer,
				     u32 buffer_size)
{
	struct txq_entry_t *tqe;
	struct wilc *wilc = vif->wilc;

	netdev_dbg(vif->ndev, "Adding config packet ...\n");
	if (wilc->quit) {
		netdev_dbg(vif->ndev, "Return due to clear function\n");
		complete(&wilc->cfg_event);
		return 0;
	}

	tqe = kmalloc(sizeof(*tqe), GFP_ATOMIC);
	if (!tqe)
		return 0;

	tqe->type = WILC_CFG_PKT;
	tqe->buffer = buffer;
	tqe->buffer_size = buffer_size;
	tqe->tx_complete_func = NULL;
	tqe->priv = NULL;
	tqe->ack_idx = NOT_TCP_ACK;
	tqe->vif = vif;

	wilc_wlan_txq_add_to_head(vif, tqe);

	return 1;
}

int wilc_wlan_txq_add_net_pkt(struct net_device *dev, void *priv, u8 *buffer,
			      u32 buffer_size,
			      void (*tx_complete_fn)(void *, int))
{
	struct txq_entry_t *tqe;
	struct wilc_vif *vif = netdev_priv(dev);
	struct wilc *wilc;

	wilc = vif->wilc;

	if (wilc->quit)
		return 0;

	tqe = kmalloc(sizeof(*tqe), GFP_ATOMIC);

	if (!tqe)
		return 0;
	tqe->type = WILC_NET_PKT;
	tqe->buffer = buffer;
	tqe->buffer_size = buffer_size;
	tqe->tx_complete_func = tx_complete_fn;
	tqe->priv = priv;
	tqe->vif = vif;

	tqe->ack_idx = NOT_TCP_ACK;
	if (vif->ack_filter.enabled)
		tcp_process(dev, tqe);
	wilc_wlan_txq_add_to_tail(dev, tqe);
	return wilc->txq_entries;
}

int wilc_wlan_txq_add_mgmt_pkt(struct net_device *dev, void *priv, u8 *buffer,
			       u32 buffer_size,
			       void (*tx_complete_fn)(void *, int))
{
	struct txq_entry_t *tqe;
	struct wilc_vif *vif = netdev_priv(dev);
	struct wilc *wilc;

	wilc = vif->wilc;

	if (wilc->quit)
		return 0;

	tqe = kmalloc(sizeof(*tqe), GFP_ATOMIC);

	if (!tqe)
		return 0;
	tqe->type = WILC_MGMT_PKT;
	tqe->buffer = buffer;
	tqe->buffer_size = buffer_size;
	tqe->tx_complete_func = tx_complete_fn;
	tqe->priv = priv;
	tqe->ack_idx = NOT_TCP_ACK;
	tqe->vif = vif;
	wilc_wlan_txq_add_to_tail(dev, tqe);
	return 1;
}

static struct txq_entry_t *wilc_wlan_txq_get_first(struct wilc *wilc)
{
	struct txq_entry_t *tqe = NULL;
	unsigned long flags;

	spin_lock_irqsave(&wilc->txq_spinlock, flags);

	if (!list_empty(&wilc->txq_head.list))
		tqe = list_first_entry(&wilc->txq_head.list, struct txq_entry_t,
				       list);

	spin_unlock_irqrestore(&wilc->txq_spinlock, flags);

	return tqe;
}

static struct txq_entry_t *wilc_wlan_txq_get_next(struct wilc *wilc,
						  struct txq_entry_t *tqe)
{
	unsigned long flags;

	spin_lock_irqsave(&wilc->txq_spinlock, flags);

	if (!list_is_last(&tqe->list, &wilc->txq_head.list))
		tqe = list_next_entry(tqe, list);
	else
		tqe = NULL;
	spin_unlock_irqrestore(&wilc->txq_spinlock, flags);

	return tqe;
}

static void wilc_wlan_rxq_add(struct wilc *wilc, struct rxq_entry_t *rqe)
{
	if (wilc->quit)
		return;

	mutex_lock(&wilc->rxq_cs);
	list_add_tail(&rqe->list, &wilc->rxq_head.list);
	mutex_unlock(&wilc->rxq_cs);
}

static struct rxq_entry_t *wilc_wlan_rxq_remove(struct wilc *wilc)
{
	struct rxq_entry_t *rqe = NULL;

	mutex_lock(&wilc->rxq_cs);
	if (!list_empty(&wilc->rxq_head.list)) {
		rqe = list_first_entry(&wilc->rxq_head.list, struct rxq_entry_t,
				       list);
		list_del(&rqe->list);
	}
	mutex_unlock(&wilc->rxq_cs);
	return rqe;
}

void chip_allow_sleep(struct wilc *wilc)
{
	u32 reg = 0;

	wilc->hif_func->hif_read_reg(wilc, WILC_SDIO_WAKEUP_REG, &reg);

	wilc->hif_func->hif_write_reg(wilc, WILC_SDIO_WAKEUP_REG,
				      reg & ~WILC_SDIO_WAKEUP_BIT);
	wilc->hif_func->hif_write_reg(wilc, WILC_SDIO_HOST_TO_FW_REG, 0);
}
EXPORT_SYMBOL_GPL(chip_allow_sleep);

void chip_wakeup(struct wilc *wilc)
{
	u32 reg, clk_status_reg;
	const struct wilc_hif_func *h = wilc->hif_func;

	if (wilc->io_type == WILC_HIF_SPI) {
		do {
			h->hif_read_reg(wilc, WILC_SPI_WAKEUP_REG, &reg);
			h->hif_write_reg(wilc, WILC_SPI_WAKEUP_REG,
					 reg | WILC_SPI_WAKEUP_BIT);
			h->hif_write_reg(wilc, WILC_SPI_WAKEUP_REG,
					 reg & ~WILC_SPI_WAKEUP_BIT);

			do {
				usleep_range(2000, 2500);
				wilc_get_chipid(wilc, true);
			} while (wilc_get_chipid(wilc, true) == 0);
		} while (wilc_get_chipid(wilc, true) == 0);
	} else if (wilc->io_type == WILC_HIF_SDIO) {
		h->hif_write_reg(wilc, WILC_SDIO_HOST_TO_FW_REG,
				 WILC_SDIO_HOST_TO_FW_BIT);
		usleep_range(200, 400);
		h->hif_read_reg(wilc, WILC_SDIO_WAKEUP_REG, &reg);
		do {
			h->hif_write_reg(wilc, WILC_SDIO_WAKEUP_REG,
					 reg | WILC_SDIO_WAKEUP_BIT);
			h->hif_read_reg(wilc, WILC_SDIO_CLK_STATUS_REG,
					&clk_status_reg);

			while (!(clk_status_reg & WILC_SDIO_CLK_STATUS_BIT)) {
				usleep_range(2000, 2500);

				h->hif_read_reg(wilc, WILC_SDIO_CLK_STATUS_REG,
						&clk_status_reg);
			}
			if (!(clk_status_reg & WILC_SDIO_CLK_STATUS_BIT)) {
				h->hif_write_reg(wilc, WILC_SDIO_WAKEUP_REG,
						 reg & ~WILC_SDIO_WAKEUP_BIT);
			}
		} while (!(clk_status_reg & WILC_SDIO_CLK_STATUS_BIT));
	}

	if (wilc->chip_ps_state == WILC_CHIP_SLEEPING_MANUAL) {
		if (wilc_get_chipid(wilc, false) < WILC_1000_BASE_ID_2B) {
			u32 val32;

			h->hif_read_reg(wilc, WILC_REG_4_TO_1_RX, &val32);
			val32 |= BIT(6);
			h->hif_write_reg(wilc, WILC_REG_4_TO_1_RX, val32);

			h->hif_read_reg(wilc, WILC_REG_4_TO_1_TX_BANK0, &val32);
			val32 |= BIT(6);
			h->hif_write_reg(wilc, WILC_REG_4_TO_1_TX_BANK0, val32);
		}
	}
	wilc->chip_ps_state = WILC_CHIP_WAKEDUP;
}
EXPORT_SYMBOL_GPL(chip_wakeup);

void host_wakeup_notify(struct wilc *wilc)
{
	acquire_bus(wilc, WILC_BUS_ACQUIRE_ONLY);
	wilc->hif_func->hif_write_reg(wilc, WILC_CORTUS_INTERRUPT_2, 1);
	release_bus(wilc, WILC_BUS_RELEASE_ONLY);
}
EXPORT_SYMBOL_GPL(host_wakeup_notify);

void host_sleep_notify(struct wilc *wilc)
{
	acquire_bus(wilc, WILC_BUS_ACQUIRE_ONLY);
	wilc->hif_func->hif_write_reg(wilc, WILC_CORTUS_INTERRUPT_1, 1);
	release_bus(wilc, WILC_BUS_RELEASE_ONLY);
}
EXPORT_SYMBOL_GPL(host_sleep_notify);

int wilc_wlan_handle_txq(struct wilc *wilc, u32 *txq_count)
{
	int i, entries = 0;
	u32 sum;
	u32 reg;
	u32 offset = 0;
	int vmm_sz = 0;
	struct txq_entry_t *tqe;
	int ret = 0;
	int counter;
	int timeout;
	u32 vmm_table[WILC_VMM_TBL_SIZE];
	const struct wilc_hif_func *func;
	u8 *txb = wilc->tx_buffer;
	struct net_device *dev;
	struct wilc_vif *vif;

	if (wilc->quit)
		goto out_update_cnt;

	mutex_lock(&wilc->txq_add_to_head_cs);
	tqe = wilc_wlan_txq_get_first(wilc);
	if (!tqe)
		goto out_unlock;
	dev = tqe->vif->ndev;
	wilc_wlan_txq_filter_dup_tcp_ack(dev);
	i = 0;
	sum = 0;
	while (tqe && (i < (WILC_VMM_TBL_SIZE - 1))) {
		if (tqe->type == WILC_CFG_PKT)
			vmm_sz = ETH_CONFIG_PKT_HDR_OFFSET;
		else if (tqe->type == WILC_NET_PKT)
			vmm_sz = ETH_ETHERNET_HDR_OFFSET;
		else
			vmm_sz = HOST_HDR_OFFSET;
<<<<<<< HEAD

		vmm_sz += tqe->buffer_size;

		if (vmm_sz & 0x3)
			vmm_sz = (vmm_sz + 4) & ~0x3;
=======

		vmm_sz += tqe->buffer_size;
		vmm_sz = ALIGN(vmm_sz, 4);
>>>>>>> 04d5ce62

		if ((sum + vmm_sz) > WILC_TX_BUFF_SIZE)
			break;

		vmm_table[i] = vmm_sz / 4;
		if (tqe->type == WILC_CFG_PKT)
			vmm_table[i] |= BIT(10);
		cpu_to_le32s(&vmm_table[i]);

		i++;
		sum += vmm_sz;
		tqe = wilc_wlan_txq_get_next(wilc, tqe);
	}

	if (i == 0)
		goto out_unlock;
	vmm_table[i] = 0x0;

	acquire_bus(wilc, WILC_BUS_ACQUIRE_AND_WAKEUP);
	counter = 0;
	func = wilc->hif_func;
	do {
		ret = func->hif_read_reg(wilc, WILC_HOST_TX_CTRL, &reg);
		if (ret)
			break;

		if ((reg & 0x1) == 0)
			break;

		counter++;
		if (counter > 200) {
			counter = 0;
			ret = func->hif_write_reg(wilc, WILC_HOST_TX_CTRL, 0);
			break;
		}
	} while (!wilc->quit);

	if (ret)
		goto out_release_bus;

	timeout = 200;
	do {
		ret = func->hif_block_tx(wilc,
					 WILC_VMM_TBL_RX_SHADOW_BASE,
					 (u8 *)vmm_table,
					 ((i + 1) * 4));
		if (ret)
			break;

		ret = func->hif_write_reg(wilc, WILC_HOST_VMM_CTL, 0x2);
		if (ret)
			break;

		do {
			ret = func->hif_read_reg(wilc, WILC_HOST_VMM_CTL, &reg);
			if (ret)
				break;
			if (FIELD_GET(WILC_VMM_ENTRY_AVAILABLE, reg)) {
				entries = FIELD_GET(WILC_VMM_ENTRY_COUNT, reg);
				break;
			}
		} while (--timeout);
		if (timeout <= 0) {
			ret = func->hif_write_reg(wilc, WILC_HOST_VMM_CTL, 0x0);
			break;
		}

		if (ret)
			break;

		if (entries == 0) {
			ret = func->hif_read_reg(wilc, WILC_HOST_TX_CTRL, &reg);
			if (ret)
				break;
			reg &= ~BIT(0);
			ret = func->hif_write_reg(wilc, WILC_HOST_TX_CTRL, reg);
		}
	} while (0);

	if (ret)
		goto out_release_bus;

	if (entries == 0) {
		/*
		 * No VMM space available in firmware so retry to transmit
		 * the packet from tx queue.
		 */
		ret = WILC_VMM_ENTRY_FULL_RETRY;
		goto out_release_bus;
	}

	release_bus(wilc, WILC_BUS_RELEASE_ALLOW_SLEEP);

	offset = 0;
	i = 0;
	do {
		u32 header, buffer_offset;
		char *bssid;
		u8 mgmt_ptk = 0;

		tqe = wilc_wlan_txq_remove_from_head(dev);
		if (!tqe)
			break;

		vif = tqe->vif;
		if (vmm_table[i] == 0)
			break;

		le32_to_cpus(&vmm_table[i]);
		vmm_sz = FIELD_GET(WILC_VMM_BUFFER_SIZE, vmm_table[i]);
		vmm_sz *= 4;

		if (tqe->type == WILC_MGMT_PKT)
			mgmt_ptk = 1;

		header = (FIELD_PREP(WILC_VMM_HDR_TYPE, tqe->type) |
			  FIELD_PREP(WILC_VMM_HDR_MGMT_FIELD, mgmt_ptk) |
			  FIELD_PREP(WILC_VMM_HDR_PKT_SIZE, tqe->buffer_size) |
			  FIELD_PREP(WILC_VMM_HDR_BUFF_SIZE, vmm_sz));

		cpu_to_le32s(&header);
		memcpy(&txb[offset], &header, 4);
		if (tqe->type == WILC_CFG_PKT) {
			buffer_offset = ETH_CONFIG_PKT_HDR_OFFSET;
		} else if (tqe->type == WILC_NET_PKT) {
			bssid = tqe->vif->bssid;
			buffer_offset = ETH_ETHERNET_HDR_OFFSET;
			memcpy(&txb[offset + 8], bssid, 6);
		} else {
			buffer_offset = HOST_HDR_OFFSET;
		}

		memcpy(&txb[offset + buffer_offset],
		       tqe->buffer, tqe->buffer_size);
		offset += vmm_sz;
		i++;
		tqe->status = 1;
		if (tqe->tx_complete_func)
			tqe->tx_complete_func(tqe->priv, tqe->status);
		if (tqe->ack_idx != NOT_TCP_ACK &&
		    tqe->ack_idx < MAX_PENDING_ACKS)
			vif->ack_filter.pending_acks[tqe->ack_idx].txqe = NULL;
		kfree(tqe);
	} while (--entries);

	acquire_bus(wilc, WILC_BUS_ACQUIRE_AND_WAKEUP);

	ret = func->hif_clear_int_ext(wilc, ENABLE_TX_VMM);
	if (ret)
		goto out_release_bus;

	ret = func->hif_block_tx_ext(wilc, 0, txb, offset);

out_release_bus:
	release_bus(wilc, WILC_BUS_RELEASE_ALLOW_SLEEP);

out_unlock:
	mutex_unlock(&wilc->txq_add_to_head_cs);

out_update_cnt:
	*txq_count = wilc->txq_entries;
	return ret;
}

static void wilc_wlan_handle_rx_buff(struct wilc *wilc, u8 *buffer, int size)
{
	int offset = 0;
	u32 header;
	u32 pkt_len, pkt_offset, tp_len;
	int is_cfg_packet;
	u8 *buff_ptr;

	do {
		buff_ptr = buffer + offset;
		header = get_unaligned_le32(buff_ptr);

		is_cfg_packet = FIELD_GET(WILC_PKT_HDR_CONFIG_FIELD, header);
		pkt_offset = FIELD_GET(WILC_PKT_HDR_OFFSET_FIELD, header);
		tp_len = FIELD_GET(WILC_PKT_HDR_TOTAL_LEN_FIELD, header);
		pkt_len = FIELD_GET(WILC_PKT_HDR_LEN_FIELD, header);

		if (pkt_len == 0 || tp_len == 0)
			break;

		if (pkt_offset & IS_MANAGMEMENT) {
			buff_ptr += HOST_HDR_OFFSET;
			wilc_wfi_mgmt_rx(wilc, buff_ptr, pkt_len);
		} else {
			if (!is_cfg_packet) {
				wilc_frmw_to_host(wilc, buff_ptr, pkt_len,
						  pkt_offset);
			} else {
				struct wilc_cfg_rsp rsp;

				buff_ptr += pkt_offset;

				wilc_wlan_cfg_indicate_rx(wilc, buff_ptr,
							  pkt_len,
							  &rsp);
				if (rsp.type == WILC_CFG_RSP) {
					if (wilc->cfg_seq_no == rsp.seq_no)
						complete(&wilc->cfg_event);
				} else if (rsp.type == WILC_CFG_RSP_STATUS) {
					wilc_mac_indicate(wilc);
				}
			}
		}
		offset += tp_len;
	} while (offset < size);
}

static void wilc_wlan_handle_rxq(struct wilc *wilc)
{
	int size;
	u8 *buffer;
	struct rxq_entry_t *rqe;

	while (!wilc->quit) {
		rqe = wilc_wlan_rxq_remove(wilc);
		if (!rqe)
			break;

		buffer = rqe->buffer;
		size = rqe->buffer_size;
		wilc_wlan_handle_rx_buff(wilc, buffer, size);

		kfree(rqe);
	}
	if (wilc->quit)
		complete(&wilc->cfg_event);
}

static void wilc_unknown_isr_ext(struct wilc *wilc)
{
	wilc->hif_func->hif_clear_int_ext(wilc, 0);
}

static void wilc_wlan_handle_isr_ext(struct wilc *wilc, u32 int_status)
{
	u32 offset = wilc->rx_buffer_offset;
	u8 *buffer = NULL;
	u32 size;
	u32 retries = 0;
	int ret = 0;
	struct rxq_entry_t *rqe;

	size = FIELD_GET(WILC_INTERRUPT_DATA_SIZE, int_status) << 2;

	while (!size && retries < 10) {
		wilc->hif_func->hif_read_size(wilc, &size);
		size = FIELD_GET(WILC_INTERRUPT_DATA_SIZE, size) << 2;
		retries++;
	}

	if (size <= 0)
		return;

	if (WILC_RX_BUFF_SIZE - offset < size)
		offset = 0;

	buffer = &wilc->rx_buffer[offset];

	wilc->hif_func->hif_clear_int_ext(wilc, DATA_INT_CLR | ENABLE_RX_VMM);
	ret = wilc->hif_func->hif_block_rx_ext(wilc, 0, buffer, size);
	if (ret)
		return;

	offset += size;
	wilc->rx_buffer_offset = offset;
	rqe = kmalloc(sizeof(*rqe), GFP_KERNEL);
	if (!rqe)
		return;

	rqe->buffer = buffer;
	rqe->buffer_size = size;
	wilc_wlan_rxq_add(wilc, rqe);
	wilc_wlan_handle_rxq(wilc);
}

void wilc_handle_isr(struct wilc *wilc)
{
	u32 int_status;

	acquire_bus(wilc, WILC_BUS_ACQUIRE_AND_WAKEUP);
	wilc->hif_func->hif_read_int(wilc, &int_status);

	if (int_status & DATA_INT_EXT)
		wilc_wlan_handle_isr_ext(wilc, int_status);

	if (!(int_status & (ALL_INT_EXT)))
		wilc_unknown_isr_ext(wilc);

	release_bus(wilc, WILC_BUS_RELEASE_ALLOW_SLEEP);
}
EXPORT_SYMBOL_GPL(wilc_handle_isr);

int wilc_wlan_firmware_download(struct wilc *wilc, const u8 *buffer,
				u32 buffer_size)
{
	u32 offset;
	u32 addr, size, size2, blksz;
	u8 *dma_buffer;
	int ret = 0;

	blksz = BIT(12);

	dma_buffer = kmalloc(blksz, GFP_KERNEL);
	if (!dma_buffer)
		return -EIO;

	offset = 0;
	do {
		addr = get_unaligned_le32(&buffer[offset]);
		size = get_unaligned_le32(&buffer[offset + 4]);
		acquire_bus(wilc, WILC_BUS_ACQUIRE_ONLY);
		offset += 8;
		while (((int)size) && (offset < buffer_size)) {
			if (size <= blksz)
				size2 = size;
			else
				size2 = blksz;

			memcpy(dma_buffer, &buffer[offset], size2);
			ret = wilc->hif_func->hif_block_tx(wilc, addr,
							   dma_buffer, size2);
			if (ret)
				break;

			addr += size2;
			offset += size2;
			size -= size2;
		}
		release_bus(wilc, WILC_BUS_RELEASE_ONLY);

		if (ret)
			goto fail;
	} while (offset < buffer_size);

fail:

	kfree(dma_buffer);

	return ret;
}

int wilc_wlan_start(struct wilc *wilc)
{
	u32 reg = 0;
	int ret;
	u32 chipid;

	if (wilc->io_type == WILC_HIF_SDIO) {
		reg = 0;
		reg |= BIT(3);
	} else if (wilc->io_type == WILC_HIF_SPI) {
		reg = 1;
	}
	acquire_bus(wilc, WILC_BUS_ACQUIRE_ONLY);
	ret = wilc->hif_func->hif_write_reg(wilc, WILC_VMM_CORE_CFG, reg);
	if (ret) {
		release_bus(wilc, WILC_BUS_RELEASE_ONLY);
		return ret;
	}
	reg = 0;
	if (wilc->io_type == WILC_HIF_SDIO && wilc->dev_irq_num)
		reg |= WILC_HAVE_SDIO_IRQ_GPIO;

	ret = wilc->hif_func->hif_write_reg(wilc, WILC_GP_REG_1, reg);
	if (ret) {
		release_bus(wilc, WILC_BUS_RELEASE_ONLY);
		return ret;
	}

	wilc->hif_func->hif_sync_ext(wilc, NUM_INT_EXT);

<<<<<<< HEAD
	ret = wilc->hif_func->hif_read_reg(wilc, 0x1000, &chipid);
=======
	ret = wilc->hif_func->hif_read_reg(wilc, WILC_CHIPID, &chipid);
>>>>>>> 04d5ce62
	if (ret) {
		release_bus(wilc, WILC_BUS_RELEASE_ONLY);
		return ret;
	}

	wilc->hif_func->hif_read_reg(wilc, WILC_GLB_RESET_0, &reg);
	if ((reg & BIT(10)) == BIT(10)) {
		reg &= ~BIT(10);
		wilc->hif_func->hif_write_reg(wilc, WILC_GLB_RESET_0, reg);
		wilc->hif_func->hif_read_reg(wilc, WILC_GLB_RESET_0, &reg);
	}

	reg |= BIT(10);
	ret = wilc->hif_func->hif_write_reg(wilc, WILC_GLB_RESET_0, reg);
	wilc->hif_func->hif_read_reg(wilc, WILC_GLB_RESET_0, &reg);
	release_bus(wilc, WILC_BUS_RELEASE_ONLY);

	return ret;
}

int wilc_wlan_stop(struct wilc *wilc, struct wilc_vif *vif)
{
	u32 reg = 0;
	int ret;

	acquire_bus(wilc, WILC_BUS_ACQUIRE_AND_WAKEUP);

	ret = wilc->hif_func->hif_read_reg(wilc, WILC_GP_REG_0, &reg);
	if (ret) {
		netdev_err(vif->ndev, "Error while reading reg\n");
		release_bus(wilc, WILC_BUS_RELEASE_ALLOW_SLEEP);
		return ret;
	}

	ret = wilc->hif_func->hif_write_reg(wilc, WILC_GP_REG_0,
					(reg | WILC_ABORT_REQ_BIT));
	if (ret) {
		netdev_err(vif->ndev, "Error while writing reg\n");
		release_bus(wilc, WILC_BUS_RELEASE_ALLOW_SLEEP);
		return ret;
	}

	ret = wilc->hif_func->hif_read_reg(wilc, WILC_FW_HOST_COMM, &reg);
	if (ret) {
		netdev_err(vif->ndev, "Error while reading reg\n");
		release_bus(wilc, WILC_BUS_RELEASE_ALLOW_SLEEP);
		return ret;
	}
	reg = BIT(0);

	ret = wilc->hif_func->hif_write_reg(wilc, WILC_FW_HOST_COMM, reg);
	if (ret) {
		netdev_err(vif->ndev, "Error while writing reg\n");
		release_bus(wilc, WILC_BUS_RELEASE_ALLOW_SLEEP);
		return ret;
	}

	release_bus(wilc, WILC_BUS_RELEASE_ALLOW_SLEEP);

	return 0;
}

void wilc_wlan_cleanup(struct net_device *dev)
{
	struct txq_entry_t *tqe;
	struct rxq_entry_t *rqe;
	struct wilc_vif *vif = netdev_priv(dev);
	struct wilc *wilc = vif->wilc;

	wilc->quit = 1;
	while ((tqe = wilc_wlan_txq_remove_from_head(dev))) {
		if (tqe->tx_complete_func)
			tqe->tx_complete_func(tqe->priv, 0);
		kfree(tqe);
	}

	while ((rqe = wilc_wlan_rxq_remove(wilc)))
		kfree(rqe);

	kfree(wilc->rx_buffer);
	wilc->rx_buffer = NULL;
	kfree(wilc->tx_buffer);
	wilc->tx_buffer = NULL;
	wilc->hif_func->hif_deinit(NULL);
}

static int wilc_wlan_cfg_commit(struct wilc_vif *vif, int type,
				u32 drv_handler)
{
	struct wilc *wilc = vif->wilc;
	struct wilc_cfg_frame *cfg = &wilc->cfg_frame;
	int t_len = wilc->cfg_frame_offset + sizeof(struct wilc_cfg_cmd_hdr);

	if (type == WILC_CFG_SET)
		cfg->hdr.cmd_type = 'W';
	else
		cfg->hdr.cmd_type = 'Q';

	cfg->hdr.seq_no = wilc->cfg_seq_no % 256;
	cfg->hdr.total_len = cpu_to_le16(t_len);
	cfg->hdr.driver_handler = cpu_to_le32(drv_handler);
	wilc->cfg_seq_no = cfg->hdr.seq_no;

	if (!wilc_wlan_txq_add_cfg_pkt(vif, (u8 *)&cfg->hdr, t_len))
		return -1;

	return 0;
}

int wilc_wlan_cfg_set(struct wilc_vif *vif, int start, u16 wid, u8 *buffer,
		      u32 buffer_size, int commit, u32 drv_handler)
{
	u32 offset;
	int ret_size;
	struct wilc *wilc = vif->wilc;

	mutex_lock(&wilc->cfg_cmd_lock);

	if (start)
		wilc->cfg_frame_offset = 0;

	offset = wilc->cfg_frame_offset;
	ret_size = wilc_wlan_cfg_set_wid(wilc->cfg_frame.frame, offset,
					 wid, buffer, buffer_size);
	offset += ret_size;
	wilc->cfg_frame_offset = offset;

	if (!commit) {
		mutex_unlock(&wilc->cfg_cmd_lock);
		return ret_size;
	}

	netdev_dbg(vif->ndev, "%s: seqno[%d]\n", __func__, wilc->cfg_seq_no);

	if (wilc_wlan_cfg_commit(vif, WILC_CFG_SET, drv_handler))
		ret_size = 0;

	if (!wait_for_completion_timeout(&wilc->cfg_event,
					 WILC_CFG_PKTS_TIMEOUT)) {
		netdev_dbg(vif->ndev, "%s: Timed Out\n", __func__);
		ret_size = 0;
	}

	wilc->cfg_frame_offset = 0;
	wilc->cfg_seq_no += 1;
	mutex_unlock(&wilc->cfg_cmd_lock);

	return ret_size;
}

int wilc_wlan_cfg_get(struct wilc_vif *vif, int start, u16 wid, int commit,
		      u32 drv_handler)
{
	u32 offset;
	int ret_size;
	struct wilc *wilc = vif->wilc;

	mutex_lock(&wilc->cfg_cmd_lock);

	if (start)
		wilc->cfg_frame_offset = 0;

	offset = wilc->cfg_frame_offset;
	ret_size = wilc_wlan_cfg_get_wid(wilc->cfg_frame.frame, offset, wid);
	offset += ret_size;
	wilc->cfg_frame_offset = offset;

	if (!commit) {
		mutex_unlock(&wilc->cfg_cmd_lock);
		return ret_size;
	}

	if (wilc_wlan_cfg_commit(vif, WILC_CFG_QUERY, drv_handler))
		ret_size = 0;

	if (!wait_for_completion_timeout(&wilc->cfg_event,
					 WILC_CFG_PKTS_TIMEOUT)) {
		netdev_dbg(vif->ndev, "%s: Timed Out\n", __func__);
		ret_size = 0;
	}
	wilc->cfg_frame_offset = 0;
	wilc->cfg_seq_no += 1;
	mutex_unlock(&wilc->cfg_cmd_lock);

	return ret_size;
}

int wilc_send_config_pkt(struct wilc_vif *vif, u8 mode, struct wid *wids,
			 u32 count)
{
	int i;
	int ret = 0;
	u32 drv = wilc_get_vif_idx(vif);

	if (mode == WILC_GET_CFG) {
		for (i = 0; i < count; i++) {
			if (!wilc_wlan_cfg_get(vif, !i,
					       wids[i].id,
					       (i == count - 1),
					       drv)) {
				ret = -ETIMEDOUT;
				break;
			}
		}
		for (i = 0; i < count; i++) {
			wids[i].size = wilc_wlan_cfg_get_val(vif->wilc,
							     wids[i].id,
							     wids[i].val,
							     wids[i].size);
		}
	} else if (mode == WILC_SET_CFG) {
		for (i = 0; i < count; i++) {
			if (!wilc_wlan_cfg_set(vif, !i,
					       wids[i].id,
					       wids[i].val,
					       wids[i].size,
					       (i == count - 1),
					       drv)) {
				ret = -ETIMEDOUT;
				break;
			}
		}
	}

	return ret;
}

static int init_chip(struct net_device *dev)
{
	u32 chipid;
	u32 reg;
	int ret = 0;
	struct wilc_vif *vif = netdev_priv(dev);
	struct wilc *wilc = vif->wilc;

	acquire_bus(wilc, WILC_BUS_ACQUIRE_ONLY);

	chipid = wilc_get_chipid(wilc, true);

	if ((chipid & 0xfff) != 0xa0) {
<<<<<<< HEAD
		ret = wilc->hif_func->hif_read_reg(wilc, 0x1118, &reg);
=======
		ret = wilc->hif_func->hif_read_reg(wilc,
						   WILC_CORTUS_RESET_MUX_SEL,
						   &reg);
>>>>>>> 04d5ce62
		if (ret) {
			netdev_err(dev, "fail read reg 0x1118\n");
			goto release;
		}
		reg |= BIT(0);
<<<<<<< HEAD
		ret = wilc->hif_func->hif_write_reg(wilc, 0x1118, reg);
=======
		ret = wilc->hif_func->hif_write_reg(wilc,
						    WILC_CORTUS_RESET_MUX_SEL,
						    reg);
>>>>>>> 04d5ce62
		if (ret) {
			netdev_err(dev, "fail write reg 0x1118\n");
			goto release;
		}
<<<<<<< HEAD
		ret = wilc->hif_func->hif_write_reg(wilc, 0xc0000, 0x71);
=======
		ret = wilc->hif_func->hif_write_reg(wilc,
						    WILC_CORTUS_BOOT_REGISTER,
						    WILC_CORTUS_BOOT_FROM_IRAM);
>>>>>>> 04d5ce62
		if (ret) {
			netdev_err(dev, "fail write reg 0xc0000\n");
			goto release;
		}
	}

release:
	release_bus(wilc, WILC_BUS_RELEASE_ONLY);

	return ret;
}

u32 wilc_get_chipid(struct wilc *wilc, bool update)
{
	static u32 chipid;
	u32 tempchipid = 0;
	u32 rfrevid = 0;

	if (chipid == 0 || update) {
		wilc->hif_func->hif_read_reg(wilc, WILC_CHIPID, &tempchipid);
		wilc->hif_func->hif_read_reg(wilc, WILC_RF_REVISION_ID,
					     &rfrevid);
		if (!is_wilc1000(tempchipid)) {
			chipid = 0;
			return chipid;
		}
		if (tempchipid == WILC_1000_BASE_ID_2A) { /* 0x1002A0 */
			if (rfrevid != 0x1)
				tempchipid = WILC_1000_BASE_ID_2A_REV1;
		} else if (tempchipid == WILC_1000_BASE_ID_2B) { /* 0x1002B0 */
			if (rfrevid == 0x4)
				tempchipid = WILC_1000_BASE_ID_2B_REV1;
			else if (rfrevid != 0x3)
				tempchipid = WILC_1000_BASE_ID_2B_REV2;
		}

		chipid = tempchipid;
	}
	return chipid;
}

int wilc_wlan_init(struct net_device *dev)
{
	int ret = 0;
	struct wilc_vif *vif = netdev_priv(dev);
	struct wilc *wilc;

	wilc = vif->wilc;

	wilc->quit = 0;

	if (wilc->hif_func->hif_init(wilc, false)) {
		ret = -EIO;
		goto fail;
	}

	if (!wilc->tx_buffer)
		wilc->tx_buffer = kmalloc(WILC_TX_BUFF_SIZE, GFP_KERNEL);

	if (!wilc->tx_buffer) {
		ret = -ENOBUFS;
		goto fail;
	}

	if (!wilc->rx_buffer)
		wilc->rx_buffer = kmalloc(WILC_RX_BUFF_SIZE, GFP_KERNEL);

	if (!wilc->rx_buffer) {
		ret = -ENOBUFS;
		goto fail;
	}

	if (init_chip(dev)) {
		ret = -EIO;
		goto fail;
	}

	return 0;

fail:

	kfree(wilc->rx_buffer);
	wilc->rx_buffer = NULL;
	kfree(wilc->tx_buffer);
	wilc->tx_buffer = NULL;

	return ret;
}<|MERGE_RESOLUTION|>--- conflicted
+++ resolved
@@ -511,17 +511,9 @@
 			vmm_sz = ETH_ETHERNET_HDR_OFFSET;
 		else
 			vmm_sz = HOST_HDR_OFFSET;
-<<<<<<< HEAD
-
-		vmm_sz += tqe->buffer_size;
-
-		if (vmm_sz & 0x3)
-			vmm_sz = (vmm_sz + 4) & ~0x3;
-=======
 
 		vmm_sz += tqe->buffer_size;
 		vmm_sz = ALIGN(vmm_sz, 4);
->>>>>>> 04d5ce62
 
 		if ((sum + vmm_sz) > WILC_TX_BUFF_SIZE)
 			break;
@@ -897,11 +889,7 @@
 
 	wilc->hif_func->hif_sync_ext(wilc, NUM_INT_EXT);
 
-<<<<<<< HEAD
-	ret = wilc->hif_func->hif_read_reg(wilc, 0x1000, &chipid);
-=======
 	ret = wilc->hif_func->hif_read_reg(wilc, WILC_CHIPID, &chipid);
->>>>>>> 04d5ce62
 	if (ret) {
 		release_bus(wilc, WILC_BUS_RELEASE_ONLY);
 		return ret;
@@ -1142,36 +1130,24 @@
 	chipid = wilc_get_chipid(wilc, true);
 
 	if ((chipid & 0xfff) != 0xa0) {
-<<<<<<< HEAD
-		ret = wilc->hif_func->hif_read_reg(wilc, 0x1118, &reg);
-=======
 		ret = wilc->hif_func->hif_read_reg(wilc,
 						   WILC_CORTUS_RESET_MUX_SEL,
 						   &reg);
->>>>>>> 04d5ce62
 		if (ret) {
 			netdev_err(dev, "fail read reg 0x1118\n");
 			goto release;
 		}
 		reg |= BIT(0);
-<<<<<<< HEAD
-		ret = wilc->hif_func->hif_write_reg(wilc, 0x1118, reg);
-=======
 		ret = wilc->hif_func->hif_write_reg(wilc,
 						    WILC_CORTUS_RESET_MUX_SEL,
 						    reg);
->>>>>>> 04d5ce62
 		if (ret) {
 			netdev_err(dev, "fail write reg 0x1118\n");
 			goto release;
 		}
-<<<<<<< HEAD
-		ret = wilc->hif_func->hif_write_reg(wilc, 0xc0000, 0x71);
-=======
 		ret = wilc->hif_func->hif_write_reg(wilc,
 						    WILC_CORTUS_BOOT_REGISTER,
 						    WILC_CORTUS_BOOT_FROM_IRAM);
->>>>>>> 04d5ce62
 		if (ret) {
 			netdev_err(dev, "fail write reg 0xc0000\n");
 			goto release;
