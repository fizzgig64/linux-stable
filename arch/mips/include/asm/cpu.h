--- conflicted
+++ resolved
@@ -377,11 +377,8 @@
 #define MIPS_CPU_MAAR		0x400000000ull /* MAAR(I) registers are present */
 #define MIPS_CPU_FRE		0x800000000ull /* FRE & UFE bits implemented */
 #define MIPS_CPU_RW_LLB		0x1000000000ull /* LLADDR/LLB writes are allowed */
-<<<<<<< HEAD
-#define MIPS_CPU_CDMM		0x2000000000ull	/* CPU has Common Device Memory Map */
-=======
 #define MIPS_CPU_XPA		0x2000000000ull /* CPU supports Extended Physical Addressing */
->>>>>>> 5306a545
+#define MIPS_CPU_CDMM		0x4000000000ull	/* CPU has Common Device Memory Map */
 
 /*
  * CPU ASE encodings
