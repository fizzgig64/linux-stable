/*
 * syscalls.h - Linux syscall interfaces (arch-specific)
 *
 * Copyright (c) 2008 Jaswinder Singh Rajput
 *
 * This file is released under the GPLv2.
 * See the file COPYING for more details.
 */

#ifndef _ASM_X86_SYSCALLS_H
#define _ASM_X86_SYSCALLS_H

#include <linux/compiler.h>
#include <linux/linkage.h>
#include <linux/signal.h>
#include <linux/types.h>

/* Common in X86_32 and X86_64 */
/* kernel/ioport.c */
asmlinkage long sys_ioperm(unsigned long, unsigned long, int);
long sys_iopl(unsigned int, struct pt_regs *);

/* kernel/process.c */
int sys_fork(struct pt_regs *);
int sys_vfork(struct pt_regs *);
<<<<<<< HEAD
long sys_execve(const char __user *, char __user * __user *,
		char __user * __user *, struct pt_regs *);
=======
long sys_execve(const char __user *,
		const char __user *const __user *,
		const char __user *const __user *, struct pt_regs *);
>>>>>>> 053d8f66
long sys_clone(unsigned long, unsigned long, void __user *,
	       void __user *, struct pt_regs *);

/* kernel/ldt.c */
asmlinkage int sys_modify_ldt(int, void __user *, unsigned long);

/* kernel/signal.c */
long sys_rt_sigreturn(struct pt_regs *);
long sys_sigaltstack(const stack_t __user *, stack_t __user *,
		     struct pt_regs *);


/* kernel/tls.c */
asmlinkage int sys_set_thread_area(struct user_desc __user *);
asmlinkage int sys_get_thread_area(struct user_desc __user *);

/* X86_32 only */
#ifdef CONFIG_X86_32

/* kernel/signal.c */
asmlinkage int sys_sigsuspend(int, int, old_sigset_t);
asmlinkage int sys_sigaction(int, const struct old_sigaction __user *,
			     struct old_sigaction __user *);
unsigned long sys_sigreturn(struct pt_regs *);

/* kernel/vm86_32.c */
int sys_vm86old(struct vm86_struct __user *, struct pt_regs *);
int sys_vm86(unsigned long, unsigned long, struct pt_regs *);

#else /* CONFIG_X86_32 */

/* X86_64 only */
/* kernel/process_64.c */
long sys_arch_prctl(int, unsigned long);

/* kernel/sys_x86_64.c */
asmlinkage long sys_mmap(unsigned long, unsigned long, unsigned long,
			 unsigned long, unsigned long, unsigned long);

#endif /* CONFIG_X86_32 */
#endif /* _ASM_X86_SYSCALLS_H */<|MERGE_RESOLUTION|>--- conflicted
+++ resolved
@@ -23,14 +23,9 @@
 /* kernel/process.c */
 int sys_fork(struct pt_regs *);
 int sys_vfork(struct pt_regs *);
-<<<<<<< HEAD
-long sys_execve(const char __user *, char __user * __user *,
-		char __user * __user *, struct pt_regs *);
-=======
 long sys_execve(const char __user *,
 		const char __user *const __user *,
 		const char __user *const __user *, struct pt_regs *);
->>>>>>> 053d8f66
 long sys_clone(unsigned long, unsigned long, void __user *,
 	       void __user *, struct pt_regs *);
 
