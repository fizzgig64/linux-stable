--- conflicted
+++ resolved
@@ -475,8 +475,5 @@
 543	common	fspick				sys_fspick
 544	common	pidfd_open			sys_pidfd_open
 # 545 reserved for clone3
-<<<<<<< HEAD
 547	common	openat2				sys_openat2
-=======
-548	common	pidfd_getfd			sys_pidfd_getfd
->>>>>>> 8d19f1c8
+548	common	pidfd_getfd			sys_pidfd_getfd