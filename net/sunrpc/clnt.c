/*
 *  linux/net/sunrpc/clnt.c
 *
 *  This file contains the high-level RPC interface.
 *  It is modeled as a finite state machine to support both synchronous
 *  and asynchronous requests.
 *
 *  -	RPC header generation and argument serialization.
 *  -	Credential refresh.
 *  -	TCP connect handling.
 *  -	Retry of operation when it is suspected the operation failed because
 *	of uid squashing on the server, or when the credentials were stale
 *	and need to be refreshed, or when a packet was damaged in transit.
 *	This may be have to be moved to the VFS layer.
 *
 *  NB: BSD uses a more intelligent approach to guessing when a request
 *  or reply has been lost by keeping the RTO estimate for each procedure.
 *  We currently make do with a constant timeout value.
 *
 *  Copyright (C) 1992,1993 Rick Sladkey <jrs@world.std.com>
 *  Copyright (C) 1995,1996 Olaf Kirch <okir@monad.swb.de>
 */

#include <asm/system.h>

#include <linux/module.h>
#include <linux/types.h>
#include <linux/mm.h>
#include <linux/slab.h>
#include <linux/smp_lock.h>
#include <linux/utsname.h>
#include <linux/workqueue.h>
#include <linux/in6.h>

#include <linux/sunrpc/clnt.h>
#include <linux/sunrpc/rpc_pipe_fs.h>
#include <linux/sunrpc/metrics.h>


#ifdef RPC_DEBUG
# define RPCDBG_FACILITY	RPCDBG_CALL
#endif

#define dprint_status(t)					\
	dprintk("RPC: %5u %s (status %d)\n", t->tk_pid,		\
			__FUNCTION__, t->tk_status)

/*
 * All RPC clients are linked into this list
 */
static LIST_HEAD(all_clients);
static DEFINE_SPINLOCK(rpc_client_lock);

static DECLARE_WAIT_QUEUE_HEAD(destroy_wait);


static void	call_start(struct rpc_task *task);
static void	call_reserve(struct rpc_task *task);
static void	call_reserveresult(struct rpc_task *task);
static void	call_allocate(struct rpc_task *task);
static void	call_encode(struct rpc_task *task);
static void	call_decode(struct rpc_task *task);
static void	call_bind(struct rpc_task *task);
static void	call_bind_status(struct rpc_task *task);
static void	call_transmit(struct rpc_task *task);
static void	call_status(struct rpc_task *task);
static void	call_transmit_status(struct rpc_task *task);
static void	call_refresh(struct rpc_task *task);
static void	call_refreshresult(struct rpc_task *task);
static void	call_timeout(struct rpc_task *task);
static void	call_connect(struct rpc_task *task);
static void	call_connect_status(struct rpc_task *task);
static __be32 *	call_header(struct rpc_task *task);
static __be32 *	call_verify(struct rpc_task *task);

static int	rpc_ping(struct rpc_clnt *clnt, int flags);

static void rpc_register_client(struct rpc_clnt *clnt)
{
	spin_lock(&rpc_client_lock);
	list_add(&clnt->cl_clients, &all_clients);
	spin_unlock(&rpc_client_lock);
}

static void rpc_unregister_client(struct rpc_clnt *clnt)
{
	spin_lock(&rpc_client_lock);
	list_del(&clnt->cl_clients);
	spin_unlock(&rpc_client_lock);
}

static int
rpc_setup_pipedir(struct rpc_clnt *clnt, char *dir_name)
{
	static uint32_t clntid;
	int error;

	clnt->cl_vfsmnt = ERR_PTR(-ENOENT);
	clnt->cl_dentry = ERR_PTR(-ENOENT);
	if (dir_name == NULL)
		return 0;

	clnt->cl_vfsmnt = rpc_get_mount();
	if (IS_ERR(clnt->cl_vfsmnt))
		return PTR_ERR(clnt->cl_vfsmnt);

	for (;;) {
		snprintf(clnt->cl_pathname, sizeof(clnt->cl_pathname),
				"%s/clnt%x", dir_name,
				(unsigned int)clntid++);
		clnt->cl_pathname[sizeof(clnt->cl_pathname) - 1] = '\0';
		clnt->cl_dentry = rpc_mkdir(clnt->cl_pathname, clnt);
		if (!IS_ERR(clnt->cl_dentry))
			return 0;
		error = PTR_ERR(clnt->cl_dentry);
		if (error != -EEXIST) {
			printk(KERN_INFO "RPC: Couldn't create pipefs entry %s, error %d\n",
					clnt->cl_pathname, error);
			rpc_put_mount();
			return error;
		}
	}
}

static struct rpc_clnt * rpc_new_client(const struct rpc_create_args *args, struct rpc_xprt *xprt)
{
	struct rpc_program	*program = args->program;
	struct rpc_version	*version;
	struct rpc_clnt		*clnt = NULL;
	struct rpc_auth		*auth;
	int err;
	size_t len;

	/* sanity check the name before trying to print it */
	err = -EINVAL;
	len = strlen(args->servername);
	if (len > RPC_MAXNETNAMELEN)
		goto out_no_rpciod;
	len++;

	dprintk("RPC:       creating %s client for %s (xprt %p)\n",
			program->name, args->servername, xprt);

	err = rpciod_up();
	if (err)
		goto out_no_rpciod;
	err = -EINVAL;
	if (!xprt)
		goto out_no_xprt;

	if (args->version >= program->nrvers)
		goto out_err;
	version = program->version[args->version];
	if (version == NULL)
		goto out_err;

	err = -ENOMEM;
	clnt = kzalloc(sizeof(*clnt), GFP_KERNEL);
	if (!clnt)
		goto out_err;
	clnt->cl_parent = clnt;

	clnt->cl_server = clnt->cl_inline_name;
	if (len > sizeof(clnt->cl_inline_name)) {
		char *buf = kmalloc(len, GFP_KERNEL);
		if (buf != NULL)
			clnt->cl_server = buf;
		else
			len = sizeof(clnt->cl_inline_name);
	}
	strlcpy(clnt->cl_server, args->servername, len);

	clnt->cl_xprt     = xprt;
	clnt->cl_procinfo = version->procs;
	clnt->cl_maxproc  = version->nrprocs;
	clnt->cl_protname = program->name;
	clnt->cl_prog     = program->number;
	clnt->cl_vers     = version->number;
	clnt->cl_stats    = program->stats;
	clnt->cl_metrics  = rpc_alloc_iostats(clnt);
	err = -ENOMEM;
	if (clnt->cl_metrics == NULL)
		goto out_no_stats;
	clnt->cl_program  = program;
	INIT_LIST_HEAD(&clnt->cl_tasks);
	spin_lock_init(&clnt->cl_lock);

	if (!xprt_bound(clnt->cl_xprt))
		clnt->cl_autobind = 1;

	clnt->cl_timeout = xprt->timeout;
	if (args->timeout != NULL) {
		memcpy(&clnt->cl_timeout_default, args->timeout,
				sizeof(clnt->cl_timeout_default));
		clnt->cl_timeout = &clnt->cl_timeout_default;
	}

	clnt->cl_rtt = &clnt->cl_rtt_default;
	rpc_init_rtt(&clnt->cl_rtt_default, clnt->cl_timeout->to_initval);

	kref_init(&clnt->cl_kref);

	err = rpc_setup_pipedir(clnt, program->pipe_dir_name);
	if (err < 0)
		goto out_no_path;

	auth = rpcauth_create(args->authflavor, clnt);
	if (IS_ERR(auth)) {
		printk(KERN_INFO "RPC: Couldn't create auth handle (flavor %u)\n",
				args->authflavor);
		err = PTR_ERR(auth);
		goto out_no_auth;
	}

	/* save the nodename */
	clnt->cl_nodelen = strlen(utsname()->nodename);
	if (clnt->cl_nodelen > UNX_MAXNODENAME)
		clnt->cl_nodelen = UNX_MAXNODENAME;
	memcpy(clnt->cl_nodename, utsname()->nodename, clnt->cl_nodelen);
	rpc_register_client(clnt);
	return clnt;

out_no_auth:
	if (!IS_ERR(clnt->cl_dentry)) {
		rpc_rmdir(clnt->cl_dentry);
		rpc_put_mount();
	}
out_no_path:
	rpc_free_iostats(clnt->cl_metrics);
out_no_stats:
	if (clnt->cl_server != clnt->cl_inline_name)
		kfree(clnt->cl_server);
	kfree(clnt);
out_err:
	xprt_put(xprt);
out_no_xprt:
	rpciod_down();
out_no_rpciod:
	return ERR_PTR(err);
}

/*
 * rpc_create - create an RPC client and transport with one call
 * @args: rpc_clnt create argument structure
 *
 * Creates and initializes an RPC transport and an RPC client.
 *
 * It can ping the server in order to determine if it is up, and to see if
 * it supports this program and version.  RPC_CLNT_CREATE_NOPING disables
 * this behavior so asynchronous tasks can also use rpc_create.
 */
struct rpc_clnt *rpc_create(struct rpc_create_args *args)
{
	struct rpc_xprt *xprt;
	struct rpc_clnt *clnt;
	struct xprt_create xprtargs = {
		.ident = args->protocol,
		.srcaddr = args->saddress,
		.dstaddr = args->address,
		.addrlen = args->addrsize,
	};
	char servername[48];

	xprt = xprt_create_transport(&xprtargs);
	if (IS_ERR(xprt))
		return (struct rpc_clnt *)xprt;

	/*
	 * If the caller chooses not to specify a hostname, whip
	 * up a string representation of the passed-in address.
	 */
	if (args->servername == NULL) {
		servername[0] = '\0';
		switch (args->address->sa_family) {
		case AF_INET: {
			struct sockaddr_in *sin =
					(struct sockaddr_in *)args->address;
			snprintf(servername, sizeof(servername), NIPQUAD_FMT,
				 NIPQUAD(sin->sin_addr.s_addr));
			break;
		}
		case AF_INET6: {
			struct sockaddr_in6 *sin =
					(struct sockaddr_in6 *)args->address;
			snprintf(servername, sizeof(servername), NIP6_FMT,
				 NIP6(sin->sin6_addr));
			break;
		}
		default:
			/* caller wants default server name, but
			 * address family isn't recognized. */
			return ERR_PTR(-EINVAL);
		}
		args->servername = servername;
	}

	xprt = xprt_create_transport(&xprtargs);
	if (IS_ERR(xprt))
		return (struct rpc_clnt *)xprt;

	/*
	 * By default, kernel RPC client connects from a reserved port.
	 * CAP_NET_BIND_SERVICE will not be set for unprivileged requesters,
	 * but it is always enabled for rpciod, which handles the connect
	 * operation.
	 */
	xprt->resvport = 1;
	if (args->flags & RPC_CLNT_CREATE_NONPRIVPORT)
		xprt->resvport = 0;

	clnt = rpc_new_client(args, xprt);
	if (IS_ERR(clnt))
		return clnt;

	if (!(args->flags & RPC_CLNT_CREATE_NOPING)) {
		int err = rpc_ping(clnt, RPC_TASK_SOFT);
		if (err != 0) {
			rpc_shutdown_client(clnt);
			return ERR_PTR(err);
		}
	}

	clnt->cl_softrtry = 1;
	if (args->flags & RPC_CLNT_CREATE_HARDRTRY)
		clnt->cl_softrtry = 0;

	if (args->flags & RPC_CLNT_CREATE_AUTOBIND)
		clnt->cl_autobind = 1;
	if (args->flags & RPC_CLNT_CREATE_DISCRTRY)
		clnt->cl_discrtry = 1;

	return clnt;
}
EXPORT_SYMBOL_GPL(rpc_create);

/*
 * This function clones the RPC client structure. It allows us to share the
 * same transport while varying parameters such as the authentication
 * flavour.
 */
struct rpc_clnt *
rpc_clone_client(struct rpc_clnt *clnt)
{
	struct rpc_clnt *new;
	int err = -ENOMEM;

	new = kmemdup(clnt, sizeof(*new), GFP_KERNEL);
	if (!new)
		goto out_no_clnt;
	new->cl_parent = clnt;
	/* Turn off autobind on clones */
	new->cl_autobind = 0;
	INIT_LIST_HEAD(&new->cl_tasks);
	spin_lock_init(&new->cl_lock);
	rpc_init_rtt(&new->cl_rtt_default, clnt->cl_timeout->to_initval);
	new->cl_metrics = rpc_alloc_iostats(clnt);
	if (new->cl_metrics == NULL)
		goto out_no_stats;
	kref_init(&new->cl_kref);
	err = rpc_setup_pipedir(new, clnt->cl_program->pipe_dir_name);
	if (err != 0)
		goto out_no_path;
	if (new->cl_auth)
		atomic_inc(&new->cl_auth->au_count);
	xprt_get(clnt->cl_xprt);
	kref_get(&clnt->cl_kref);
	rpc_register_client(new);
	rpciod_up();
	return new;
out_no_path:
	rpc_free_iostats(new->cl_metrics);
out_no_stats:
	kfree(new);
out_no_clnt:
	dprintk("RPC:       %s: returned error %d\n", __FUNCTION__, err);
	return ERR_PTR(err);
}
EXPORT_SYMBOL_GPL(rpc_clone_client);

/*
 * Properly shut down an RPC client, terminating all outstanding
 * requests.
 */
void rpc_shutdown_client(struct rpc_clnt *clnt)
{
	dprintk("RPC:       shutting down %s client for %s\n",
			clnt->cl_protname, clnt->cl_server);

	while (!list_empty(&clnt->cl_tasks)) {
		rpc_killall_tasks(clnt);
		wait_event_timeout(destroy_wait,
			list_empty(&clnt->cl_tasks), 1*HZ);
	}

	rpc_release_client(clnt);
}
EXPORT_SYMBOL_GPL(rpc_shutdown_client);

/*
 * Free an RPC client
 */
static void
rpc_free_client(struct kref *kref)
{
	struct rpc_clnt *clnt = container_of(kref, struct rpc_clnt, cl_kref);

	dprintk("RPC:       destroying %s client for %s\n",
			clnt->cl_protname, clnt->cl_server);
	if (!IS_ERR(clnt->cl_dentry)) {
		rpc_rmdir(clnt->cl_dentry);
		rpc_put_mount();
	}
	if (clnt->cl_parent != clnt) {
		rpc_release_client(clnt->cl_parent);
		goto out_free;
	}
	if (clnt->cl_server != clnt->cl_inline_name)
		kfree(clnt->cl_server);
out_free:
	rpc_unregister_client(clnt);
	rpc_free_iostats(clnt->cl_metrics);
	clnt->cl_metrics = NULL;
	xprt_put(clnt->cl_xprt);
	rpciod_down();
	kfree(clnt);
}

/*
 * Free an RPC client
 */
static void
rpc_free_auth(struct kref *kref)
{
	struct rpc_clnt *clnt = container_of(kref, struct rpc_clnt, cl_kref);

	if (clnt->cl_auth == NULL) {
		rpc_free_client(kref);
		return;
	}

	/*
	 * Note: RPCSEC_GSS may need to send NULL RPC calls in order to
	 *       release remaining GSS contexts. This mechanism ensures
	 *       that it can do so safely.
	 */
	kref_init(kref);
	rpcauth_release(clnt->cl_auth);
	clnt->cl_auth = NULL;
	kref_put(kref, rpc_free_client);
}

/*
 * Release reference to the RPC client
 */
void
rpc_release_client(struct rpc_clnt *clnt)
{
	dprintk("RPC:       rpc_release_client(%p)\n", clnt);

	if (list_empty(&clnt->cl_tasks))
		wake_up(&destroy_wait);
	kref_put(&clnt->cl_kref, rpc_free_auth);
}

/**
 * rpc_bind_new_program - bind a new RPC program to an existing client
 * @old - old rpc_client
 * @program - rpc program to set
 * @vers - rpc program version
 *
 * Clones the rpc client and sets up a new RPC program. This is mainly
 * of use for enabling different RPC programs to share the same transport.
 * The Sun NFSv2/v3 ACL protocol can do this.
 */
struct rpc_clnt *rpc_bind_new_program(struct rpc_clnt *old,
				      struct rpc_program *program,
				      u32 vers)
{
	struct rpc_clnt *clnt;
	struct rpc_version *version;
	int err;

	BUG_ON(vers >= program->nrvers || !program->version[vers]);
	version = program->version[vers];
	clnt = rpc_clone_client(old);
	if (IS_ERR(clnt))
		goto out;
	clnt->cl_procinfo = version->procs;
	clnt->cl_maxproc  = version->nrprocs;
	clnt->cl_protname = program->name;
	clnt->cl_prog     = program->number;
	clnt->cl_vers     = version->number;
	clnt->cl_stats    = program->stats;
	err = rpc_ping(clnt, RPC_TASK_SOFT);
	if (err != 0) {
		rpc_shutdown_client(clnt);
		clnt = ERR_PTR(err);
	}
out:
	return clnt;
}
EXPORT_SYMBOL_GPL(rpc_bind_new_program);

/*
 * Default callback for async RPC calls
 */
static void
rpc_default_callback(struct rpc_task *task, void *data)
{
}

static const struct rpc_call_ops rpc_default_ops = {
	.rpc_call_done = rpc_default_callback,
};

<<<<<<< HEAD
/*
 *	Export the signal mask handling for synchronous code that
 *	sleeps on RPC calls
 */
#define RPC_INTR_SIGNALS (sigmask(SIGHUP) | sigmask(SIGINT) | sigmask(SIGQUIT) | sigmask(SIGTERM))

static void rpc_save_sigmask(sigset_t *oldset, int intr)
{
	unsigned long	sigallow = sigmask(SIGKILL);
	sigset_t sigmask;

	/* Block all signals except those listed in sigallow */
	if (intr)
		sigallow |= RPC_INTR_SIGNALS;
	siginitsetinv(&sigmask, sigallow);
	sigprocmask(SIG_BLOCK, &sigmask, oldset);
}

static void rpc_task_sigmask(struct rpc_task *task, sigset_t *oldset)
{
	rpc_save_sigmask(oldset, !RPC_TASK_UNINTERRUPTIBLE(task));
}

static void rpc_restore_sigmask(sigset_t *oldset)
{
	sigprocmask(SIG_SETMASK, oldset, NULL);
}

void rpc_clnt_sigmask(struct rpc_clnt *clnt, sigset_t *oldset)
{
	rpc_save_sigmask(oldset, clnt->cl_intr);
}
EXPORT_SYMBOL_GPL(rpc_clnt_sigmask);

void rpc_clnt_sigunmask(struct rpc_clnt *clnt, sigset_t *oldset)
{
	rpc_restore_sigmask(oldset);
}
EXPORT_SYMBOL_GPL(rpc_clnt_sigunmask);

/**
 * rpc_run_task - Allocate a new RPC task, then run rpc_execute against it
 * @task_setup_data: pointer to task initialisation data
 */
struct rpc_task *rpc_run_task(const struct rpc_task_setup *task_setup_data)
=======
static
struct rpc_task *rpc_do_run_task(struct rpc_clnt *clnt,
		struct rpc_message *msg,
		int flags,
		const struct rpc_call_ops *ops,
		void *data)
>>>>>>> 2dfe485a
{
	struct rpc_task *task, *ret;

	task = rpc_new_task(task_setup_data);
	if (task == NULL) {
		rpc_release_calldata(task_setup_data->callback_ops,
				task_setup_data->callback_data);
		ret = ERR_PTR(-ENOMEM);
		goto out;
	}

<<<<<<< HEAD
	if (task->tk_status != 0) {
		ret = ERR_PTR(task->tk_status);
		rpc_put_task(task);
		goto out;
=======
	/* Mask signals on synchronous RPC calls and RPCSEC_GSS upcalls */
	if (msg != NULL) {
		rpc_call_setup(task, msg, 0);
		if (task->tk_status != 0) {
			ret = ERR_PTR(task->tk_status);
			rpc_put_task(task);
			goto out;
		}
>>>>>>> 2dfe485a
	}
	atomic_inc(&task->tk_count);
	/* Mask signals on synchronous RPC calls and RPCSEC_GSS upcalls */
	if (!RPC_IS_ASYNC(task)) {
		rpc_task_sigmask(task, &oldset);
		rpc_execute(task);
		rpc_restore_sigmask(&oldset);
	} else
		rpc_execute(task);
	ret = task;
out:
	return ret;
}
EXPORT_SYMBOL_GPL(rpc_run_task);

/**
 * rpc_call_sync - Perform a synchronous RPC call
 * @clnt: pointer to RPC client
 * @msg: RPC call parameters
 * @flags: RPC call flags
 */
int rpc_call_sync(struct rpc_clnt *clnt, struct rpc_message *msg, int flags)
{
	struct rpc_task	*task;
	struct rpc_task_setup task_setup_data = {
		.rpc_client = clnt,
		.rpc_message = msg,
		.callback_ops = &rpc_default_ops,
		.flags = flags,
	};
	int status;

	BUG_ON(flags & RPC_TASK_ASYNC);

	task = rpc_run_task(&task_setup_data);
	if (IS_ERR(task))
		return PTR_ERR(task);
	status = task->tk_status;
	rpc_put_task(task);
	return status;
}
EXPORT_SYMBOL_GPL(rpc_call_sync);

/**
 * rpc_call_async - Perform an asynchronous RPC call
 * @clnt: pointer to RPC client
 * @msg: RPC call parameters
 * @flags: RPC call flags
 * @ops: RPC call ops
 * @data: user call data
 */
int
rpc_call_async(struct rpc_clnt *clnt, struct rpc_message *msg, int flags,
	       const struct rpc_call_ops *tk_ops, void *data)
{
	struct rpc_task	*task;
	struct rpc_task_setup task_setup_data = {
		.rpc_client = clnt,
		.rpc_message = msg,
		.callback_ops = tk_ops,
		.callback_data = data,
		.flags = flags|RPC_TASK_ASYNC,
	};

	task = rpc_run_task(&task_setup_data);
	if (IS_ERR(task))
		return PTR_ERR(task);
	rpc_put_task(task);
	return 0;
}
EXPORT_SYMBOL_GPL(rpc_call_async);

void
rpc_call_start(struct rpc_task *task)
{
	task->tk_action = call_start;
}
EXPORT_SYMBOL_GPL(rpc_call_start);

/**
 * rpc_peeraddr - extract remote peer address from clnt's xprt
 * @clnt: RPC client structure
 * @buf: target buffer
 * @size: length of target buffer
 *
 * Returns the number of bytes that are actually in the stored address.
 */
size_t rpc_peeraddr(struct rpc_clnt *clnt, struct sockaddr *buf, size_t bufsize)
{
	size_t bytes;
	struct rpc_xprt *xprt = clnt->cl_xprt;

	bytes = sizeof(xprt->addr);
	if (bytes > bufsize)
		bytes = bufsize;
	memcpy(buf, &clnt->cl_xprt->addr, bytes);
	return xprt->addrlen;
}
EXPORT_SYMBOL_GPL(rpc_peeraddr);

/**
 * rpc_peeraddr2str - return remote peer address in printable format
 * @clnt: RPC client structure
 * @format: address format
 *
 */
const char *rpc_peeraddr2str(struct rpc_clnt *clnt,
			     enum rpc_display_format_t format)
{
	struct rpc_xprt *xprt = clnt->cl_xprt;

	if (xprt->address_strings[format] != NULL)
		return xprt->address_strings[format];
	else
		return "unprintable";
}
EXPORT_SYMBOL_GPL(rpc_peeraddr2str);

void
rpc_setbufsize(struct rpc_clnt *clnt, unsigned int sndsize, unsigned int rcvsize)
{
	struct rpc_xprt *xprt = clnt->cl_xprt;
	if (xprt->ops->set_buffer_size)
		xprt->ops->set_buffer_size(xprt, sndsize, rcvsize);
}
EXPORT_SYMBOL_GPL(rpc_setbufsize);

/*
 * Return size of largest payload RPC client can support, in bytes
 *
 * For stream transports, this is one RPC record fragment (see RFC
 * 1831), as we don't support multi-record requests yet.  For datagram
 * transports, this is the size of an IP packet minus the IP, UDP, and
 * RPC header sizes.
 */
size_t rpc_max_payload(struct rpc_clnt *clnt)
{
	return clnt->cl_xprt->max_payload;
}
EXPORT_SYMBOL_GPL(rpc_max_payload);

/**
 * rpc_force_rebind - force transport to check that remote port is unchanged
 * @clnt: client to rebind
 *
 */
void rpc_force_rebind(struct rpc_clnt *clnt)
{
	if (clnt->cl_autobind)
		xprt_clear_bound(clnt->cl_xprt);
}
EXPORT_SYMBOL_GPL(rpc_force_rebind);

/*
 * Restart an (async) RPC call. Usually called from within the
 * exit handler.
 */
void
rpc_restart_call(struct rpc_task *task)
{
	if (RPC_ASSASSINATED(task))
		return;

	task->tk_action = call_start;
}
EXPORT_SYMBOL_GPL(rpc_restart_call);

/*
 * 0.  Initial state
 *
 *     Other FSM states can be visited zero or more times, but
 *     this state is visited exactly once for each RPC.
 */
static void
call_start(struct rpc_task *task)
{
	struct rpc_clnt	*clnt = task->tk_client;

	dprintk("RPC: %5u call_start %s%d proc %d (%s)\n", task->tk_pid,
			clnt->cl_protname, clnt->cl_vers,
			task->tk_msg.rpc_proc->p_proc,
			(RPC_IS_ASYNC(task) ? "async" : "sync"));

	/* Increment call count */
	task->tk_msg.rpc_proc->p_count++;
	clnt->cl_stats->rpccnt++;
	task->tk_action = call_reserve;
}

/*
 * 1.	Reserve an RPC call slot
 */
static void
call_reserve(struct rpc_task *task)
{
	dprint_status(task);

	if (!rpcauth_uptodatecred(task)) {
		task->tk_action = call_refresh;
		return;
	}

	task->tk_status  = 0;
	task->tk_action  = call_reserveresult;
	xprt_reserve(task);
}

/*
 * 1b.	Grok the result of xprt_reserve()
 */
static void
call_reserveresult(struct rpc_task *task)
{
	int status = task->tk_status;

	dprint_status(task);

	/*
	 * After a call to xprt_reserve(), we must have either
	 * a request slot or else an error status.
	 */
	task->tk_status = 0;
	if (status >= 0) {
		if (task->tk_rqstp) {
			task->tk_action = call_allocate;
			return;
		}

		printk(KERN_ERR "%s: status=%d, but no request slot, exiting\n",
				__FUNCTION__, status);
		rpc_exit(task, -EIO);
		return;
	}

	/*
	 * Even though there was an error, we may have acquired
	 * a request slot somehow.  Make sure not to leak it.
	 */
	if (task->tk_rqstp) {
		printk(KERN_ERR "%s: status=%d, request allocated anyway\n",
				__FUNCTION__, status);
		xprt_release(task);
	}

	switch (status) {
	case -EAGAIN:	/* woken up; retry */
		task->tk_action = call_reserve;
		return;
	case -EIO:	/* probably a shutdown */
		break;
	default:
		printk(KERN_ERR "%s: unrecognized error %d, exiting\n",
				__FUNCTION__, status);
		break;
	}
	rpc_exit(task, status);
}

/*
 * 2.	Allocate the buffer. For details, see sched.c:rpc_malloc.
 *	(Note: buffer memory is freed in xprt_release).
 */
static void
call_allocate(struct rpc_task *task)
{
	unsigned int slack = task->tk_msg.rpc_cred->cr_auth->au_cslack;
	struct rpc_rqst *req = task->tk_rqstp;
	struct rpc_xprt *xprt = task->tk_xprt;
	struct rpc_procinfo *proc = task->tk_msg.rpc_proc;

	dprint_status(task);

	task->tk_status = 0;
	task->tk_action = call_bind;

	if (req->rq_buffer)
		return;

	if (proc->p_proc != 0) {
		BUG_ON(proc->p_arglen == 0);
		if (proc->p_decode != NULL)
			BUG_ON(proc->p_replen == 0);
	}

	/*
	 * Calculate the size (in quads) of the RPC call
	 * and reply headers, and convert both values
	 * to byte sizes.
	 */
	req->rq_callsize = RPC_CALLHDRSIZE + (slack << 1) + proc->p_arglen;
	req->rq_callsize <<= 2;
	req->rq_rcvsize = RPC_REPHDRSIZE + slack + proc->p_replen;
	req->rq_rcvsize <<= 2;

	req->rq_buffer = xprt->ops->buf_alloc(task,
					req->rq_callsize + req->rq_rcvsize);
	if (req->rq_buffer != NULL)
		return;

	dprintk("RPC: %5u rpc_buffer allocation failed\n", task->tk_pid);

	if (RPC_IS_ASYNC(task) || !signalled()) {
		task->tk_action = call_allocate;
		rpc_delay(task, HZ>>4);
		return;
	}

	rpc_exit(task, -ERESTARTSYS);
}

static inline int
rpc_task_need_encode(struct rpc_task *task)
{
	return task->tk_rqstp->rq_snd_buf.len == 0;
}

static inline void
rpc_task_force_reencode(struct rpc_task *task)
{
	task->tk_rqstp->rq_snd_buf.len = 0;
}

static inline void
rpc_xdr_buf_init(struct xdr_buf *buf, void *start, size_t len)
{
	buf->head[0].iov_base = start;
	buf->head[0].iov_len = len;
	buf->tail[0].iov_len = 0;
	buf->page_len = 0;
	buf->flags = 0;
	buf->len = 0;
	buf->buflen = len;
}

/*
 * 3.	Encode arguments of an RPC call
 */
static void
call_encode(struct rpc_task *task)
{
	struct rpc_rqst	*req = task->tk_rqstp;
	kxdrproc_t	encode;
	__be32		*p;

	dprint_status(task);

	rpc_xdr_buf_init(&req->rq_snd_buf,
			 req->rq_buffer,
			 req->rq_callsize);
	rpc_xdr_buf_init(&req->rq_rcv_buf,
			 (char *)req->rq_buffer + req->rq_callsize,
			 req->rq_rcvsize);

	/* Encode header and provided arguments */
	encode = task->tk_msg.rpc_proc->p_encode;
	if (!(p = call_header(task))) {
		printk(KERN_INFO "RPC: call_header failed, exit EIO\n");
		rpc_exit(task, -EIO);
		return;
	}
	if (encode == NULL)
		return;

	task->tk_status = rpcauth_wrap_req(task, encode, req, p,
			task->tk_msg.rpc_argp);
	if (task->tk_status == -ENOMEM) {
		/* XXX: Is this sane? */
		rpc_delay(task, 3*HZ);
		task->tk_status = -EAGAIN;
	}
}

/*
 * 4.	Get the server port number if not yet set
 */
static void
call_bind(struct rpc_task *task)
{
	struct rpc_xprt *xprt = task->tk_xprt;

	dprint_status(task);

	task->tk_action = call_connect;
	if (!xprt_bound(xprt)) {
		task->tk_action = call_bind_status;
		task->tk_timeout = xprt->bind_timeout;
		xprt->ops->rpcbind(task);
	}
}

/*
 * 4a.	Sort out bind result
 */
static void
call_bind_status(struct rpc_task *task)
{
	int status = -EIO;

	if (task->tk_status >= 0) {
		dprint_status(task);
		task->tk_status = 0;
		task->tk_action = call_connect;
		return;
	}

	switch (task->tk_status) {
	case -EAGAIN:
		dprintk("RPC: %5u rpcbind waiting for another request "
				"to finish\n", task->tk_pid);
		/* avoid busy-waiting here -- could be a network outage. */
		rpc_delay(task, 5*HZ);
		goto retry_timeout;
	case -EACCES:
		dprintk("RPC: %5u remote rpcbind: RPC program/version "
				"unavailable\n", task->tk_pid);
		/* fail immediately if this is an RPC ping */
		if (task->tk_msg.rpc_proc->p_proc == 0) {
			status = -EOPNOTSUPP;
			break;
		}
		rpc_delay(task, 3*HZ);
		goto retry_timeout;
	case -ETIMEDOUT:
		dprintk("RPC: %5u rpcbind request timed out\n",
				task->tk_pid);
		goto retry_timeout;
	case -EPFNOSUPPORT:
		/* server doesn't support any rpcbind version we know of */
		dprintk("RPC: %5u remote rpcbind service unavailable\n",
				task->tk_pid);
		break;
	case -EPROTONOSUPPORT:
		dprintk("RPC: %5u remote rpcbind version unavailable, retrying\n",
				task->tk_pid);
		task->tk_status = 0;
		task->tk_action = call_bind;
		return;
	default:
		dprintk("RPC: %5u unrecognized rpcbind error (%d)\n",
				task->tk_pid, -task->tk_status);
	}

	rpc_exit(task, status);
	return;

retry_timeout:
	task->tk_action = call_timeout;
}

/*
 * 4b.	Connect to the RPC server
 */
static void
call_connect(struct rpc_task *task)
{
	struct rpc_xprt *xprt = task->tk_xprt;

	dprintk("RPC: %5u call_connect xprt %p %s connected\n",
			task->tk_pid, xprt,
			(xprt_connected(xprt) ? "is" : "is not"));

	task->tk_action = call_transmit;
	if (!xprt_connected(xprt)) {
		task->tk_action = call_connect_status;
		if (task->tk_status < 0)
			return;
		xprt_connect(task);
	}
}

/*
 * 4c.	Sort out connect result
 */
static void
call_connect_status(struct rpc_task *task)
{
	struct rpc_clnt *clnt = task->tk_client;
	int status = task->tk_status;

	dprint_status(task);

	task->tk_status = 0;
	if (status >= 0) {
		clnt->cl_stats->netreconn++;
		task->tk_action = call_transmit;
		return;
	}

	/* Something failed: remote service port may have changed */
	rpc_force_rebind(clnt);

	switch (status) {
	case -ENOTCONN:
	case -EAGAIN:
		task->tk_action = call_bind;
		if (!RPC_IS_SOFT(task))
			return;
		/* if soft mounted, test if we've timed out */
	case -ETIMEDOUT:
		task->tk_action = call_timeout;
		return;
	}
	rpc_exit(task, -EIO);
}

/*
 * 5.	Transmit the RPC request, and wait for reply
 */
static void
call_transmit(struct rpc_task *task)
{
	dprint_status(task);

	task->tk_action = call_status;
	if (task->tk_status < 0)
		return;
	task->tk_status = xprt_prepare_transmit(task);
	if (task->tk_status != 0)
		return;
	task->tk_action = call_transmit_status;
	/* Encode here so that rpcsec_gss can use correct sequence number. */
	if (rpc_task_need_encode(task)) {
		BUG_ON(task->tk_rqstp->rq_bytes_sent != 0);
		call_encode(task);
		/* Did the encode result in an error condition? */
		if (task->tk_status != 0)
			return;
	}
	xprt_transmit(task);
	if (task->tk_status < 0)
		return;
	/*
	 * On success, ensure that we call xprt_end_transmit() before sleeping
	 * in order to allow access to the socket to other RPC requests.
	 */
	call_transmit_status(task);
	if (task->tk_msg.rpc_proc->p_decode != NULL)
		return;
	task->tk_action = rpc_exit_task;
	rpc_wake_up_task(task);
}

/*
 * 5a.	Handle cleanup after a transmission
 */
static void
call_transmit_status(struct rpc_task *task)
{
	task->tk_action = call_status;
	/*
	 * Special case: if we've been waiting on the socket's write_space()
	 * callback, then don't call xprt_end_transmit().
	 */
	if (task->tk_status == -EAGAIN)
		return;
	xprt_end_transmit(task);
	rpc_task_force_reencode(task);
}

/*
 * 6.	Sort out the RPC call status
 */
static void
call_status(struct rpc_task *task)
{
	struct rpc_clnt	*clnt = task->tk_client;
	struct rpc_rqst	*req = task->tk_rqstp;
	int		status;

	if (req->rq_received > 0 && !req->rq_bytes_sent)
		task->tk_status = req->rq_received;

	dprint_status(task);

	status = task->tk_status;
	if (status >= 0) {
		task->tk_action = call_decode;
		return;
	}

	task->tk_status = 0;
	switch(status) {
	case -EHOSTDOWN:
	case -EHOSTUNREACH:
	case -ENETUNREACH:
		/*
		 * Delay any retries for 3 seconds, then handle as if it
		 * were a timeout.
		 */
		rpc_delay(task, 3*HZ);
	case -ETIMEDOUT:
		task->tk_action = call_timeout;
		if (task->tk_client->cl_discrtry)
			xprt_force_disconnect(task->tk_xprt);
		break;
	case -ECONNREFUSED:
	case -ENOTCONN:
		rpc_force_rebind(clnt);
		task->tk_action = call_bind;
		break;
	case -EAGAIN:
		task->tk_action = call_transmit;
		break;
	case -EIO:
		/* shutdown or soft timeout */
		rpc_exit(task, status);
		break;
	default:
		printk("%s: RPC call returned error %d\n",
			       clnt->cl_protname, -status);
		rpc_exit(task, status);
	}
}

/*
 * 6a.	Handle RPC timeout
 * 	We do not release the request slot, so we keep using the
 *	same XID for all retransmits.
 */
static void
call_timeout(struct rpc_task *task)
{
	struct rpc_clnt	*clnt = task->tk_client;

	if (xprt_adjust_timeout(task->tk_rqstp) == 0) {
		dprintk("RPC: %5u call_timeout (minor)\n", task->tk_pid);
		goto retry;
	}

	dprintk("RPC: %5u call_timeout (major)\n", task->tk_pid);
	task->tk_timeouts++;

	if (RPC_IS_SOFT(task)) {
		printk(KERN_NOTICE "%s: server %s not responding, timed out\n",
				clnt->cl_protname, clnt->cl_server);
		rpc_exit(task, -EIO);
		return;
	}

	if (!(task->tk_flags & RPC_CALL_MAJORSEEN)) {
		task->tk_flags |= RPC_CALL_MAJORSEEN;
		printk(KERN_NOTICE "%s: server %s not responding, still trying\n",
			clnt->cl_protname, clnt->cl_server);
	}
	rpc_force_rebind(clnt);

retry:
	clnt->cl_stats->rpcretrans++;
	task->tk_action = call_bind;
	task->tk_status = 0;
}

/*
 * 7.	Decode the RPC reply
 */
static void
call_decode(struct rpc_task *task)
{
	struct rpc_clnt	*clnt = task->tk_client;
	struct rpc_rqst	*req = task->tk_rqstp;
	kxdrproc_t	decode = task->tk_msg.rpc_proc->p_decode;
	__be32		*p;

	dprintk("RPC: %5u call_decode (status %d)\n",
			task->tk_pid, task->tk_status);

	if (task->tk_flags & RPC_CALL_MAJORSEEN) {
		printk(KERN_NOTICE "%s: server %s OK\n",
			clnt->cl_protname, clnt->cl_server);
		task->tk_flags &= ~RPC_CALL_MAJORSEEN;
	}

	if (task->tk_status < 12) {
		if (!RPC_IS_SOFT(task)) {
			task->tk_action = call_bind;
			clnt->cl_stats->rpcretrans++;
			goto out_retry;
		}
		dprintk("RPC:       %s: too small RPC reply size (%d bytes)\n",
				clnt->cl_protname, task->tk_status);
		task->tk_action = call_timeout;
		goto out_retry;
	}

	/*
	 * Ensure that we see all writes made by xprt_complete_rqst()
	 * before it changed req->rq_received.
	 */
	smp_rmb();
	req->rq_rcv_buf.len = req->rq_private_buf.len;

	/* Check that the softirq receive buffer is valid */
	WARN_ON(memcmp(&req->rq_rcv_buf, &req->rq_private_buf,
				sizeof(req->rq_rcv_buf)) != 0);

	/* Verify the RPC header */
	p = call_verify(task);
	if (IS_ERR(p)) {
		if (p == ERR_PTR(-EAGAIN))
			goto out_retry;
		return;
	}

	task->tk_action = rpc_exit_task;

	if (decode) {
		task->tk_status = rpcauth_unwrap_resp(task, decode, req, p,
						      task->tk_msg.rpc_resp);
	}
	dprintk("RPC: %5u call_decode result %d\n", task->tk_pid,
			task->tk_status);
	return;
out_retry:
	req->rq_received = req->rq_private_buf.len = 0;
	task->tk_status = 0;
	if (task->tk_client->cl_discrtry)
		xprt_force_disconnect(task->tk_xprt);
}

/*
 * 8.	Refresh the credentials if rejected by the server
 */
static void
call_refresh(struct rpc_task *task)
{
	dprint_status(task);

	task->tk_action = call_refreshresult;
	task->tk_status = 0;
	task->tk_client->cl_stats->rpcauthrefresh++;
	rpcauth_refreshcred(task);
}

/*
 * 8a.	Process the results of a credential refresh
 */
static void
call_refreshresult(struct rpc_task *task)
{
	int status = task->tk_status;

	dprint_status(task);

	task->tk_status = 0;
	task->tk_action = call_reserve;
	if (status >= 0 && rpcauth_uptodatecred(task))
		return;
	if (status == -EACCES) {
		rpc_exit(task, -EACCES);
		return;
	}
	task->tk_action = call_refresh;
	if (status != -ETIMEDOUT)
		rpc_delay(task, 3*HZ);
	return;
}

/*
 * Call header serialization
 */
static __be32 *
call_header(struct rpc_task *task)
{
	struct rpc_clnt *clnt = task->tk_client;
	struct rpc_rqst	*req = task->tk_rqstp;
	__be32		*p = req->rq_svec[0].iov_base;

	/* FIXME: check buffer size? */

	p = xprt_skip_transport_header(task->tk_xprt, p);
	*p++ = req->rq_xid;		/* XID */
	*p++ = htonl(RPC_CALL);		/* CALL */
	*p++ = htonl(RPC_VERSION);	/* RPC version */
	*p++ = htonl(clnt->cl_prog);	/* program number */
	*p++ = htonl(clnt->cl_vers);	/* program version */
	*p++ = htonl(task->tk_msg.rpc_proc->p_proc);	/* procedure */
	p = rpcauth_marshcred(task, p);
	req->rq_slen = xdr_adjust_iovec(&req->rq_svec[0], p);
	return p;
}

/*
 * Reply header verification
 */
static __be32 *
call_verify(struct rpc_task *task)
{
	struct kvec *iov = &task->tk_rqstp->rq_rcv_buf.head[0];
	int len = task->tk_rqstp->rq_rcv_buf.len >> 2;
	__be32	*p = iov->iov_base;
	u32 n;
	int error = -EACCES;

	if ((task->tk_rqstp->rq_rcv_buf.len & 3) != 0) {
		/* RFC-1014 says that the representation of XDR data must be a
		 * multiple of four bytes
		 * - if it isn't pointer subtraction in the NFS client may give
		 *   undefined results
		 */
		dprintk("RPC: %5u %s: XDR representation not a multiple of"
		       " 4 bytes: 0x%x\n", task->tk_pid, __FUNCTION__,
		       task->tk_rqstp->rq_rcv_buf.len);
		goto out_eio;
	}
	if ((len -= 3) < 0)
		goto out_overflow;
	p += 1;	/* skip XID */

	if ((n = ntohl(*p++)) != RPC_REPLY) {
		dprintk("RPC: %5u %s: not an RPC reply: %x\n",
				task->tk_pid, __FUNCTION__, n);
		goto out_garbage;
	}
	if ((n = ntohl(*p++)) != RPC_MSG_ACCEPTED) {
		if (--len < 0)
			goto out_overflow;
		switch ((n = ntohl(*p++))) {
			case RPC_AUTH_ERROR:
				break;
			case RPC_MISMATCH:
				dprintk("RPC: %5u %s: RPC call version "
						"mismatch!\n",
						task->tk_pid, __FUNCTION__);
				error = -EPROTONOSUPPORT;
				goto out_err;
			default:
				dprintk("RPC: %5u %s: RPC call rejected, "
						"unknown error: %x\n",
						task->tk_pid, __FUNCTION__, n);
				goto out_eio;
		}
		if (--len < 0)
			goto out_overflow;
		switch ((n = ntohl(*p++))) {
		case RPC_AUTH_REJECTEDCRED:
		case RPC_AUTH_REJECTEDVERF:
		case RPCSEC_GSS_CREDPROBLEM:
		case RPCSEC_GSS_CTXPROBLEM:
			if (!task->tk_cred_retry)
				break;
			task->tk_cred_retry--;
			dprintk("RPC: %5u %s: retry stale creds\n",
					task->tk_pid, __FUNCTION__);
			rpcauth_invalcred(task);
			/* Ensure we obtain a new XID! */
			xprt_release(task);
			task->tk_action = call_refresh;
			goto out_retry;
		case RPC_AUTH_BADCRED:
		case RPC_AUTH_BADVERF:
			/* possibly garbled cred/verf? */
			if (!task->tk_garb_retry)
				break;
			task->tk_garb_retry--;
			dprintk("RPC: %5u %s: retry garbled creds\n",
					task->tk_pid, __FUNCTION__);
			task->tk_action = call_bind;
			goto out_retry;
		case RPC_AUTH_TOOWEAK:
			printk(KERN_NOTICE "call_verify: server %s requires stronger "
			       "authentication.\n", task->tk_client->cl_server);
			break;
		default:
			dprintk("RPC: %5u %s: unknown auth error: %x\n",
					task->tk_pid, __FUNCTION__, n);
			error = -EIO;
		}
		dprintk("RPC: %5u %s: call rejected %d\n",
				task->tk_pid, __FUNCTION__, n);
		goto out_err;
	}
	if (!(p = rpcauth_checkverf(task, p))) {
		dprintk("RPC: %5u %s: auth check failed\n",
				task->tk_pid, __FUNCTION__);
		goto out_garbage;		/* bad verifier, retry */
	}
	len = p - (__be32 *)iov->iov_base - 1;
	if (len < 0)
		goto out_overflow;
	switch ((n = ntohl(*p++))) {
	case RPC_SUCCESS:
		return p;
	case RPC_PROG_UNAVAIL:
		dprintk("RPC: %5u %s: program %u is unsupported by server %s\n",
				task->tk_pid, __FUNCTION__,
				(unsigned int)task->tk_client->cl_prog,
				task->tk_client->cl_server);
		error = -EPFNOSUPPORT;
		goto out_err;
	case RPC_PROG_MISMATCH:
		dprintk("RPC: %5u %s: program %u, version %u unsupported by "
				"server %s\n", task->tk_pid, __FUNCTION__,
				(unsigned int)task->tk_client->cl_prog,
				(unsigned int)task->tk_client->cl_vers,
				task->tk_client->cl_server);
		error = -EPROTONOSUPPORT;
		goto out_err;
	case RPC_PROC_UNAVAIL:
		dprintk("RPC: %5u %s: proc %p unsupported by program %u, "
				"version %u on server %s\n",
				task->tk_pid, __FUNCTION__,
				task->tk_msg.rpc_proc,
				task->tk_client->cl_prog,
				task->tk_client->cl_vers,
				task->tk_client->cl_server);
		error = -EOPNOTSUPP;
		goto out_err;
	case RPC_GARBAGE_ARGS:
		dprintk("RPC: %5u %s: server saw garbage\n",
				task->tk_pid, __FUNCTION__);
		break;			/* retry */
	default:
		dprintk("RPC: %5u %s: server accept status: %x\n",
				task->tk_pid, __FUNCTION__, n);
		/* Also retry */
	}

out_garbage:
	task->tk_client->cl_stats->rpcgarbage++;
	if (task->tk_garb_retry) {
		task->tk_garb_retry--;
		dprintk("RPC: %5u %s: retrying\n",
				task->tk_pid, __FUNCTION__);
		task->tk_action = call_bind;
out_retry:
		return ERR_PTR(-EAGAIN);
	}
out_eio:
	error = -EIO;
out_err:
	rpc_exit(task, error);
	dprintk("RPC: %5u %s: call failed with error %d\n", task->tk_pid,
			__FUNCTION__, error);
	return ERR_PTR(error);
out_overflow:
	dprintk("RPC: %5u %s: server reply was truncated.\n", task->tk_pid,
			__FUNCTION__);
	goto out_garbage;
}

static int rpcproc_encode_null(void *rqstp, __be32 *data, void *obj)
{
	return 0;
}

static int rpcproc_decode_null(void *rqstp, __be32 *data, void *obj)
{
	return 0;
}

static struct rpc_procinfo rpcproc_null = {
	.p_encode = rpcproc_encode_null,
	.p_decode = rpcproc_decode_null,
};

static int rpc_ping(struct rpc_clnt *clnt, int flags)
{
	struct rpc_message msg = {
		.rpc_proc = &rpcproc_null,
	};
	int err;
	msg.rpc_cred = authnull_ops.lookup_cred(NULL, NULL, 0);
	err = rpc_call_sync(clnt, &msg, flags);
	put_rpccred(msg.rpc_cred);
	return err;
}

struct rpc_task *rpc_call_null(struct rpc_clnt *clnt, struct rpc_cred *cred, int flags)
{
	struct rpc_message msg = {
		.rpc_proc = &rpcproc_null,
		.rpc_cred = cred,
	};
	struct rpc_task_setup task_setup_data = {
		.rpc_client = clnt,
		.rpc_message = &msg,
		.callback_ops = &rpc_default_ops,
		.flags = flags,
	};
	return rpc_run_task(&task_setup_data);
}
EXPORT_SYMBOL_GPL(rpc_call_null);

#ifdef RPC_DEBUG
void rpc_show_tasks(void)
{
	struct rpc_clnt *clnt;
	struct rpc_task *t;

	spin_lock(&rpc_client_lock);
	if (list_empty(&all_clients))
		goto out;
	printk("-pid- proc flgs status -client- -prog- --rqstp- -timeout "
		"-rpcwait -action- ---ops--\n");
	list_for_each_entry(clnt, &all_clients, cl_clients) {
		if (list_empty(&clnt->cl_tasks))
			continue;
		spin_lock(&clnt->cl_lock);
		list_for_each_entry(t, &clnt->cl_tasks, tk_task) {
			const char *rpc_waitq = "none";
			int proc;

			if (t->tk_msg.rpc_proc)
				proc = t->tk_msg.rpc_proc->p_proc;
			else
				proc = -1;

			if (RPC_IS_QUEUED(t))
				rpc_waitq = rpc_qname(t->u.tk_wait.rpc_waitq);

			printk("%5u %04d %04x %6d %8p %6d %8p %8ld %8s %8p %8p\n",
				t->tk_pid, proc,
				t->tk_flags, t->tk_status,
				t->tk_client,
				(t->tk_client ? t->tk_client->cl_prog : 0),
				t->tk_rqstp, t->tk_timeout,
				rpc_waitq,
				t->tk_action, t->tk_ops);
		}
		spin_unlock(&clnt->cl_lock);
	}
out:
	spin_unlock(&rpc_client_lock);
}
#endif<|MERGE_RESOLUTION|>--- conflicted
+++ resolved
@@ -513,60 +513,11 @@
 	.rpc_call_done = rpc_default_callback,
 };
 
-<<<<<<< HEAD
-/*
- *	Export the signal mask handling for synchronous code that
- *	sleeps on RPC calls
- */
-#define RPC_INTR_SIGNALS (sigmask(SIGHUP) | sigmask(SIGINT) | sigmask(SIGQUIT) | sigmask(SIGTERM))
-
-static void rpc_save_sigmask(sigset_t *oldset, int intr)
-{
-	unsigned long	sigallow = sigmask(SIGKILL);
-	sigset_t sigmask;
-
-	/* Block all signals except those listed in sigallow */
-	if (intr)
-		sigallow |= RPC_INTR_SIGNALS;
-	siginitsetinv(&sigmask, sigallow);
-	sigprocmask(SIG_BLOCK, &sigmask, oldset);
-}
-
-static void rpc_task_sigmask(struct rpc_task *task, sigset_t *oldset)
-{
-	rpc_save_sigmask(oldset, !RPC_TASK_UNINTERRUPTIBLE(task));
-}
-
-static void rpc_restore_sigmask(sigset_t *oldset)
-{
-	sigprocmask(SIG_SETMASK, oldset, NULL);
-}
-
-void rpc_clnt_sigmask(struct rpc_clnt *clnt, sigset_t *oldset)
-{
-	rpc_save_sigmask(oldset, clnt->cl_intr);
-}
-EXPORT_SYMBOL_GPL(rpc_clnt_sigmask);
-
-void rpc_clnt_sigunmask(struct rpc_clnt *clnt, sigset_t *oldset)
-{
-	rpc_restore_sigmask(oldset);
-}
-EXPORT_SYMBOL_GPL(rpc_clnt_sigunmask);
-
 /**
  * rpc_run_task - Allocate a new RPC task, then run rpc_execute against it
  * @task_setup_data: pointer to task initialisation data
  */
 struct rpc_task *rpc_run_task(const struct rpc_task_setup *task_setup_data)
-=======
-static
-struct rpc_task *rpc_do_run_task(struct rpc_clnt *clnt,
-		struct rpc_message *msg,
-		int flags,
-		const struct rpc_call_ops *ops,
-		void *data)
->>>>>>> 2dfe485a
 {
 	struct rpc_task *task, *ret;
 
@@ -578,30 +529,13 @@
 		goto out;
 	}
 
-<<<<<<< HEAD
 	if (task->tk_status != 0) {
 		ret = ERR_PTR(task->tk_status);
 		rpc_put_task(task);
 		goto out;
-=======
-	/* Mask signals on synchronous RPC calls and RPCSEC_GSS upcalls */
-	if (msg != NULL) {
-		rpc_call_setup(task, msg, 0);
-		if (task->tk_status != 0) {
-			ret = ERR_PTR(task->tk_status);
-			rpc_put_task(task);
-			goto out;
-		}
->>>>>>> 2dfe485a
 	}
 	atomic_inc(&task->tk_count);
-	/* Mask signals on synchronous RPC calls and RPCSEC_GSS upcalls */
-	if (!RPC_IS_ASYNC(task)) {
-		rpc_task_sigmask(task, &oldset);
-		rpc_execute(task);
-		rpc_restore_sigmask(&oldset);
-	} else
-		rpc_execute(task);
+	rpc_execute(task);
 	ret = task;
 out:
 	return ret;
