--- conflicted
+++ resolved
@@ -10,10 +10,7 @@
 #include <linux/lockdep.h>
 
 static void rcu_exp_handler(void *unused);
-<<<<<<< HEAD
-=======
 static int rcu_print_task_exp_stall(struct rcu_node *rnp);
->>>>>>> 0ecfebd2
 
 /*
  * Record the start of an expedited grace period.
@@ -637,11 +634,7 @@
 		raw_spin_lock_irqsave_rcu_node(rnp, flags);
 		if (rnp->expmask & rdp->grpmask) {
 			rdp->deferred_qs = true;
-<<<<<<< HEAD
-			WRITE_ONCE(t->rcu_read_unlock_special.b.exp_hint, true);
-=======
 			t->rcu_read_unlock_special.b.exp_hint = true;
->>>>>>> 0ecfebd2
 		}
 		raw_spin_unlock_irqrestore_rcu_node(rnp, flags);
 		return;
@@ -678,8 +671,6 @@
 {
 }
 
-<<<<<<< HEAD
-=======
 /*
  * Scan the current list of tasks blocked within RCU read-side critical
  * sections, printing out the tid of each that is blocking the current
@@ -701,7 +692,6 @@
 	return ndetected;
 }
 
->>>>>>> 0ecfebd2
 #else /* #ifdef CONFIG_PREEMPT_RCU */
 
 /* Invoked on each online non-idle CPU for expedited quiescent state. */
@@ -741,10 +731,6 @@
 	WARN_ON_ONCE(ret);
 }
 
-<<<<<<< HEAD
-#endif /* #else #ifdef CONFIG_PREEMPT_RCU */
-
-=======
 /*
  * Because preemptible RCU does not exist, we never have to check for
  * tasks blocked within RCU read-side critical sections that are
@@ -757,7 +743,6 @@
 
 #endif /* #else #ifdef CONFIG_PREEMPT_RCU */
 
->>>>>>> 0ecfebd2
 /**
  * synchronize_rcu_expedited - Brute-force RCU grace period
  *
@@ -804,7 +789,6 @@
 	s = rcu_exp_gp_seq_snap();
 	if (exp_funnel_lock(s))
 		return;  /* Someone else did our work for us. */
-<<<<<<< HEAD
 
 	/* Ensure that load happens before action based on it. */
 	if (unlikely(rcu_scheduler_active == RCU_SCHEDULER_INIT)) {
@@ -817,20 +801,6 @@
 		queue_work(rcu_gp_wq, &rew.rew_work);
 	}
 
-=======
-
-	/* Ensure that load happens before action based on it. */
-	if (unlikely(rcu_scheduler_active == RCU_SCHEDULER_INIT)) {
-		/* Direct call during scheduler init and early_initcalls(). */
-		rcu_exp_sel_wait_wake(s);
-	} else {
-		/* Marshall arguments & schedule the expedited grace period. */
-		rew.rew_s = s;
-		INIT_WORK_ONSTACK(&rew.rew_work, wait_rcu_exp_gp);
-		queue_work(rcu_gp_wq, &rew.rew_work);
-	}
-
->>>>>>> 0ecfebd2
 	/* Wait for expedited grace period to complete. */
 	rdp = per_cpu_ptr(&rcu_data, raw_smp_processor_id());
 	rnp = rcu_get_root();
