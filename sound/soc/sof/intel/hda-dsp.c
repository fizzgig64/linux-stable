--- conflicted
+++ resolved
@@ -659,6 +659,8 @@
 
 	/* resume from D0I3 */
 	if (sdev->dsp_power_state.state == SOF_DSP_PM_D0) {
+		hda_codec_i915_display_power(sdev, true);
+
 		/* Set DSP power state */
 		ret = hda_dsp_set_power_state(sdev, &target_state);
 		if (ret < 0) {
@@ -667,12 +669,6 @@
 			return ret;
 		}
 
-<<<<<<< HEAD
-=======
-	if (sdev->s0_suspend) {
-		hda_codec_i915_display_power(sdev, true);
-
->>>>>>> af7aae1b
 		/* restore L1SEN bit */
 		if (hda->l1_support_changed)
 			snd_sof_dsp_update_bits(sdev, HDA_DSP_HDA_BAR,
@@ -749,11 +745,13 @@
 	};
 	int ret;
 
-<<<<<<< HEAD
 	/* cancel any attempt for DSP D0I3 */
 	cancel_delayed_work_sync(&hda->d0i3_work);
 
 	if (target_state == SOF_DSP_PM_D0) {
+		/* we can't keep a wakeref to display driver at suspend */
+		hda_codec_i915_display_power(sdev, false);
+
 		/* Set DSP power state */
 		ret = hda_dsp_set_power_state(sdev, &target_dsp_state);
 		if (ret < 0) {
@@ -762,11 +760,6 @@
 				target_dsp_state.substate);
 			return ret;
 		}
-=======
-	if (sdev->s0_suspend) {
-		/* we can't keep a wakeref to display driver at suspend */
-		hda_codec_i915_display_power(sdev, false);
->>>>>>> af7aae1b
 
 		/* enable L1SEN to make sure the system can enter S0Ix */
 		hda->l1_support_changed =
